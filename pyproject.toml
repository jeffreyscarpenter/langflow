--- conflicted
+++ resolved
@@ -1,11 +1,3 @@
-
-# TEMPORARY FOR NV-INGEST-CLIENT
-[tool.hatch.metadata]
-allow-direct-references = true
-
-# TEMPORARY FOR NV-INGEST-CLIENT
-[tool.hatch.metadata]
-allow-direct-references = true
 
 [project]
 name = "langflow"
@@ -119,18 +111,12 @@
     "ag2>=0.1.0",
     "scrapegraph-py>=1.10.2",
     "pydantic-ai>=0.0.19",
-<<<<<<< HEAD
-    "nv-ingest-client @ git+https://github.com/jdye64/nv-ingest.git@pydantic_2_update#egg=nv-ingest-client&subdirectory=client", #"nv-ingest-client @ git+https://github.com/NVIDIA/nv-ingest.git@24.12-rc0#egg=nv-ingest-client&subdirectory=client",
-    "python-pptx==0.6.23",
-    "arize[Datasets]>=1.0.0",
-=======
     "arize[Datasets]>=1.0.0",
     "llama-index",
     "llama-index-embeddings-nvidia",
     "pymilvus[bulk_writer,model]==2.5.0",
     "python-pptx==0.6.23",
     "nv-ingest-client==2025.2.7.dev0",
->>>>>>> 3438a19b
 ]
 
 [tool.uv.sources]
