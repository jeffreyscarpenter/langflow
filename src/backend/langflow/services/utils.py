from langflow.services.auth.utils import create_super_user, verify_password
from langflow.services.database.utils import initialize_database
from langflow.services.manager import service_manager
from langflow.services.schema import ServiceType
from langflow.services.settings.constants import DEFAULT_SUPERUSER, DEFAULT_SUPERUSER_PASSWORD
from loguru import logger
from sqlmodel import Session, select

from .deps import get_db_service, get_session, get_settings_service


def get_factories_and_deps():
    from langflow.services.auth import factory as auth_factory
    from langflow.services.cache import factory as cache_factory
    from langflow.services.chat import factory as chat_factory
    from langflow.services.credentials import factory as credentials_factory
    from langflow.services.database import factory as database_factory
    from langflow.services.session import factory as session_service_factory  # type: ignore
    from langflow.services.settings import factory as settings_factory
    from langflow.services.store import factory as store_factory
    from langflow.services.task import factory as task_factory
<<<<<<< HEAD
    from langflow.services.session import factory as session_service_factory  # type: ignore
    from langflow.services.plugins import factory as plugins_factory
=======
>>>>>>> f6320d6e

    return [
        (settings_factory.SettingsServiceFactory(), []),
        (
            auth_factory.AuthServiceFactory(),
            [ServiceType.SETTINGS_SERVICE],
        ),
        (
            database_factory.DatabaseServiceFactory(),
            [ServiceType.SETTINGS_SERVICE],
        ),
        (
            cache_factory.CacheServiceFactory(),
            [ServiceType.SETTINGS_SERVICE],
        ),
        (chat_factory.ChatServiceFactory(), []),
        (task_factory.TaskServiceFactory(), []),
        (
            session_service_factory.SessionServiceFactory(),
            [ServiceType.CACHE_SERVICE],
        ),
<<<<<<< HEAD
        (plugins_factory.PluginServiceFactory(), [ServiceType.SETTINGS_SERVICE]),
=======
        (store_factory.StoreServiceFactory(), [ServiceType.SETTINGS_SERVICE]),
        (credentials_factory.CredentialServiceFactory(), [ServiceType.SETTINGS_SERVICE]),
>>>>>>> f6320d6e
    ]


def get_or_create_super_user(session: Session, username, password, is_default):
    from langflow.services.database.models.user.model import User

    user = session.exec(select(User).where(User.username == username)).first()

    if user and user.is_superuser:
        return None  # Superuser already exists

    if user and is_default:
        if user.is_superuser:
            if verify_password(password, user.password):
                return None
            else:
                # Superuser exists but password is incorrect
                # which means that the user has changed the
                # base superuser credentials.
                # This means that the user has already created
                # a superuser and changed the password in the UI
                # so we don't need to do anything.
                logger.debug(
                    "Superuser exists but password is incorrect. "
                    "This means that the user has changed the "
                    "base superuser credentials."
                )
                return None
        else:
            logger.debug("User with superuser credentials exists but is not a superuser.")
            return None

    if user:
        if verify_password(password, user.password):
            raise ValueError("User with superuser credentials exists but is not a superuser.")
        else:
            raise ValueError("Incorrect superuser credentials")

    if is_default:
        logger.debug("Creating default superuser.")
    else:
        logger.debug("Creating superuser.")
    try:
        return create_super_user(username, password, db=session)
    except Exception as exc:
        if "UNIQUE constraint failed: user.username" in str(exc):
            # This is to deal with workers running this
            # at startup and trying to create the superuser
            # at the same time.
            logger.debug("Superuser already exists.")
            return None


def setup_superuser(settings_service, session: Session):
    if settings_service.auth_settings.AUTO_LOGIN:
        logger.debug("AUTO_LOGIN is set to True. Creating default superuser.")
    else:
        # Remove the default superuser if it exists
        teardown_superuser(settings_service, session)

    username = settings_service.auth_settings.SUPERUSER
    password = settings_service.auth_settings.SUPERUSER_PASSWORD

    is_default = (username == DEFAULT_SUPERUSER) and (password == DEFAULT_SUPERUSER_PASSWORD)

    try:
        user = get_or_create_super_user(session=session, username=username, password=password, is_default=is_default)
        if user is not None:
            logger.debug("Superuser created successfully.")
    except Exception as exc:
        logger.exception(exc)
        raise RuntimeError("Could not create superuser. Please create a superuser manually.") from exc
    finally:
        settings_service.auth_settings.reset_credentials()


def teardown_superuser(settings_service, session):
    """
    Teardown the superuser.
    """
    # If AUTO_LOGIN is True, we will remove the default superuser
    # from the database.

    if not settings_service.auth_settings.AUTO_LOGIN:
        try:
            logger.debug("AUTO_LOGIN is set to False. Removing default superuser if exists.")
            username = DEFAULT_SUPERUSER
            from langflow.services.database.models.user.model import User

            user = session.exec(select(User).where(User.username == username)).first()
            if user and user.is_superuser is True:
                session.delete(user)
                session.commit()
                logger.debug("Default superuser removed successfully.")
            else:
                logger.debug("Default superuser not found.")
        except Exception as exc:
            logger.exception(exc)
            raise RuntimeError("Could not remove default superuser.") from exc


def teardown_services():
    """
    Teardown all the services.
    """
    try:
        teardown_superuser(get_settings_service(), next(get_session()))
    except Exception as exc:
        logger.exception(exc)
    try:
        service_manager.teardown()
    except Exception as exc:
        logger.exception(exc)


def initialize_settings_service():
    """
    Initialize the settings manager.
    """
    from langflow.services.settings import factory as settings_factory

    service_manager.register_factory(settings_factory.SettingsServiceFactory())


def initialize_session_service():
    """
    Initialize the session manager.
    """
    from langflow.services.cache import factory as cache_factory
    from langflow.services.session import factory as session_service_factory  # type: ignore

    initialize_settings_service()

    service_manager.register_factory(cache_factory.CacheServiceFactory(), dependencies=[ServiceType.SETTINGS_SERVICE])

    service_manager.register_factory(
        session_service_factory.SessionServiceFactory(),
        dependencies=[ServiceType.CACHE_SERVICE],
    )


def initialize_services(fix_migration: bool = False):
    """
    Initialize all the services needed.
    """
    for factory, dependencies in get_factories_and_deps():
        try:
            service_manager.register_factory(factory, dependencies=dependencies)
        except Exception as exc:
            logger.exception(exc)
            raise RuntimeError("Could not initialize services. Please check your settings.") from exc

    # Test cache connection
    service_manager.get(ServiceType.CACHE_SERVICE)
    # Setup the superuser
    try:
        initialize_database(fix_migration=fix_migration)
    except Exception as exc:
        logger.exception(exc)
        raise exc
    setup_superuser(service_manager.get(ServiceType.SETTINGS_SERVICE), next(get_session()))
    try:
        get_db_service().migrate_flows_if_auto_login()
    except Exception as exc:
        logger.error(f"Error migrating flows: {exc}")
        raise RuntimeError("Error migrating flows") from exc<|MERGE_RESOLUTION|>--- conflicted
+++ resolved
@@ -2,7 +2,8 @@
 from langflow.services.database.utils import initialize_database
 from langflow.services.manager import service_manager
 from langflow.services.schema import ServiceType
-from langflow.services.settings.constants import DEFAULT_SUPERUSER, DEFAULT_SUPERUSER_PASSWORD
+from langflow.services.settings.constants import (DEFAULT_SUPERUSER,
+                                                  DEFAULT_SUPERUSER_PASSWORD)
 from loguru import logger
 from sqlmodel import Session, select
 
@@ -15,15 +16,12 @@
     from langflow.services.chat import factory as chat_factory
     from langflow.services.credentials import factory as credentials_factory
     from langflow.services.database import factory as database_factory
-    from langflow.services.session import factory as session_service_factory  # type: ignore
+    from langflow.services.plugins import factory as plugins_factory
+    from langflow.services.session import \
+        factory as session_service_factory  # type: ignore
     from langflow.services.settings import factory as settings_factory
     from langflow.services.store import factory as store_factory
     from langflow.services.task import factory as task_factory
-<<<<<<< HEAD
-    from langflow.services.session import factory as session_service_factory  # type: ignore
-    from langflow.services.plugins import factory as plugins_factory
-=======
->>>>>>> f6320d6e
 
     return [
         (settings_factory.SettingsServiceFactory(), []),
@@ -45,12 +43,9 @@
             session_service_factory.SessionServiceFactory(),
             [ServiceType.CACHE_SERVICE],
         ),
-<<<<<<< HEAD
         (plugins_factory.PluginServiceFactory(), [ServiceType.SETTINGS_SERVICE]),
-=======
         (store_factory.StoreServiceFactory(), [ServiceType.SETTINGS_SERVICE]),
         (credentials_factory.CredentialServiceFactory(), [ServiceType.SETTINGS_SERVICE]),
->>>>>>> f6320d6e
     ]
 
 
@@ -180,7 +175,8 @@
     Initialize the session manager.
     """
     from langflow.services.cache import factory as cache_factory
-    from langflow.services.session import factory as session_service_factory  # type: ignore
+    from langflow.services.session import \
+        factory as session_service_factory  # type: ignore
 
     initialize_settings_service()
 
