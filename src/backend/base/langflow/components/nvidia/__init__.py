--- conflicted
+++ resolved
@@ -3,23 +3,16 @@
 import sys
 from typing import TYPE_CHECKING, Any
 
-<<<<<<< HEAD
-from .nemo_guardrails import NVIDIANeMoGuardrailsComponent
-from .nemo_guardrails_validator import NVIDIANeMoGuardrailsValidator
-from .nvidia import NVIDIAModelComponent
-from .nvidia_customizer import NvidiaCustomizerComponent
-from .nvidia_data_preparation import NeMoDataPreparationComponent
-from .nvidia_embedding import NVIDIAEmbeddingsComponent
-from .nvidia_evaluator import NvidiaEvaluatorComponent
-from .nvidia_ingest import NvidiaIngestComponent
-from .nvidia_rerank import NvidiaRerankComponent
-=======
 from langflow.components._importing import import_mod
->>>>>>> 226c71bb
 
 if TYPE_CHECKING:
+    from .nemo_guardrails import NVIDIANeMoGuardrailsComponent
+    from .nemo_guardrails_validator import NVIDIANeMoGuardrailsValidator
     from .nvidia import NVIDIAModelComponent
+    from .nvidia_customizer import NvidiaCustomizerComponent
+    from .nvidia_data_preparation import NeMoDataPreparationComponent
     from .nvidia_embedding import NVIDIAEmbeddingsComponent
+    from .nvidia_evaluator import NvidiaEvaluatorComponent
     from .nvidia_ingest import NvidiaIngestComponent
     from .nvidia_rerank import NvidiaRerankComponent
 
@@ -27,8 +20,13 @@
         from .system_assist import NvidiaSystemAssistComponent
 
 _dynamic_imports = {
+    "NVIDIANeMoGuardrailsComponent": "nemo_guardrails",
+    "NVIDIANeMoGuardrailsValidator": "nemo_guardrails_validator",
     "NVIDIAModelComponent": "nvidia",
+    "NvidiaCustomizerComponent": "nvidia_customizer",
+    "NeMoDataPreparationComponent": "nvidia_data_preparation",
     "NVIDIAEmbeddingsComponent": "nvidia_embedding",
+    "NvidiaEvaluatorComponent": "nvidia_evaluator",
     "NvidiaIngestComponent": "nvidia_ingest",
     "NvidiaRerankComponent": "nvidia_rerank",
 }
@@ -51,16 +49,11 @@
     __all__ = [
         "NVIDIAEmbeddingsComponent",
         "NVIDIAModelComponent",
-<<<<<<< HEAD
         "NVIDIANeMoGuardrailsComponent",
         "NVIDIANeMoGuardrailsValidator",
         "NeMoDataPreparationComponent",
         "NvidiaCustomizerComponent",
         "NvidiaEvaluatorComponent",
-        "NvidiaIngestComponent",
-        "NvidiaRerankComponent",
-    ]
-=======
         "NvidiaIngestComponent",
         "NvidiaRerankComponent",
     ]
@@ -81,5 +74,4 @@
 
 
 def __dir__() -> list[str]:
-    return list(__all__)
->>>>>>> 226c71bb
+    return list(__all__)