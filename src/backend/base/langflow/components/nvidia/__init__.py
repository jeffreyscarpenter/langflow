--- conflicted
+++ resolved
@@ -2,14 +2,22 @@
 
 from .nvidia_ingest import NvidiaIngestComponent
 from .nvidia_rerank import NvidiaRerankComponent
+from .nvidia_customizer import NvidiaCustomizerComponent
+from .nvidia_evaluator import NvidiaEvaluatorComponent
 
-<<<<<<< HEAD
 if sys.platform == "win32":
     from .system_assist import NvidiaSystemAssistComponent
-
-    __all__ = ["NvidiaIngestComponent", "NvidiaRerankComponent", "NvidiaSystemAssistComponent"]
+    __all__ = [
+        "NvidiaCustomizerComponent",
+        "NvidiaEvaluatorComponent",
+        "NvidiaIngestComponent",
+        "NvidiaRerankComponent",
+        "NvidiaSystemAssistComponent",
+    ]
 else:
-    __all__ = ["NvidiaIngestComponent", "NvidiaRerankComponent"]
-=======
-__all__ = ["NvidiaCustomizerComponent", "NvidiaEvaluatorComponent", "NvidiaIngestComponent", "NvidiaRerankComponent"]
->>>>>>> 32265451
+    __all__ = [
+        "NvidiaCustomizerComponent",
+        "NvidiaEvaluatorComponent",
+        "NvidiaIngestComponent",
+        "NvidiaRerankComponent",
+    ]