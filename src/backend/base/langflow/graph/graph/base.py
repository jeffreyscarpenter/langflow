import asyncio
import uuid
from collections import defaultdict, deque
from functools import partial
from itertools import chain
from typing import TYPE_CHECKING, Callable, Coroutine, Dict, Generator, List, Optional, Tuple, Type, Union

from loguru import logger

from langflow.graph.edge.base import ContractEdge
from langflow.graph.graph.constants import lazy_load_vertex_dict
from langflow.graph.graph.runnable_vertices_manager import RunnableVerticesManager
from langflow.graph.graph.state_manager import GraphStateManager
from langflow.graph.graph.utils import process_flow
from langflow.graph.schema import InterfaceComponentTypes, RunOutputs
from langflow.graph.vertex.base import Vertex
from langflow.graph.vertex.types import InterfaceVertex, StateVertex
from langflow.schema import Record
from langflow.schema.schema import INPUT_FIELD_NAME, InputType
from langflow.services.cache.utils import CacheMiss
from langflow.services.chat.service import ChatService
from langflow.services.deps import get_chat_service
from langflow.services.monitor.utils import log_transaction

if TYPE_CHECKING:
    from langflow.graph.schema import ResultData


class Graph:
    """A class representing a graph of vertices and edges."""

    def __init__(
        self,
        nodes: List[Dict],
        edges: List[Dict[str, str]],
        flow_id: Optional[str] = None,
        user_id: Optional[str] = None,
    ) -> None:
        """
        Initializes a new instance of the Graph class.

        Args:
            nodes (List[Dict]): A list of dictionaries representing the vertices of the graph.
            edges (List[Dict[str, str]]): A list of dictionaries representing the edges of the graph.
            flow_id (Optional[str], optional): The ID of the flow. Defaults to None.
        """
        self._vertices = nodes
        self._edges = edges
        self.raw_graph_data = {"nodes": nodes, "edges": edges}
        self._runs = 0
        self._updates = 0
        self.flow_id = flow_id
        self.user_id = user_id
        self._is_input_vertices: List[str] = []
        self._is_output_vertices: List[str] = []
        self._is_state_vertices: List[str] = []
        self._has_session_id_vertices: List[str] = []
        self._sorted_vertices_layers: List[List[str]] = []
        self._run_id = ""

        self.top_level_vertices = []
        for vertex in self._vertices:
            if vertex_id := vertex.get("id"):
                self.top_level_vertices.append(vertex_id)
        self._graph_data = process_flow(self.raw_graph_data)

        self._vertices = self._graph_data["nodes"]
        self._edges = self._graph_data["edges"]
        self.inactivated_vertices: set = set()
        self.activated_vertices: List[str] = []
        self.vertices_layers: List[List[str]] = []
        self.vertices_to_run: set[str] = set()
        self.stop_vertex: Optional[str] = None

        self.inactive_vertices: set = set()
        self.edges: List[ContractEdge] = []
        self.vertices: List[Vertex] = []
        self.run_manager = RunnableVerticesManager()
        self._build_graph()
        self.build_graph_maps(self.edges)
        self.define_vertices_lists()
        self.state_manager = GraphStateManager()

    def get_state(self, name: str) -> Optional[Record]:
        """
        Returns the state of the graph with the given name.

        Args:
            name (str): The name of the state.

        Returns:
            Optional[Record]: The state record, or None if the state does not exist.
        """
        return self.state_manager.get_state(name, run_id=self._run_id)

    def update_state(self, name: str, record: Union[str, Record], caller: Optional[str] = None) -> None:
        """
        Updates the state of the graph with the given name.

        Args:
            name (str): The name of the state.
            record (Union[str, Record]): The new state record.
            caller (Optional[str], optional): The ID of the vertex that is updating the state. Defaults to None.
        """
        if caller:
            # If there is a caller which is a vertex_id, I want to activate
            # all StateVertex in self.vertices that are not the caller
            # essentially notifying all the other vertices that the state has changed
            # This also has to activate their successors
            self.activate_state_vertices(name, caller)

        self.state_manager.update_state(name, record, run_id=self._run_id)

    def activate_state_vertices(self, name: str, caller: str):
        """
        Activates the state vertices in the graph with the given name and caller.

        Args:
            name (str): The name of the state.
            caller (str): The ID of the vertex that is updating the state.
        """
        vertices_ids = []
        for vertex_id in self._is_state_vertices:
            if vertex_id == caller:
                continue
            vertex = self.get_vertex(vertex_id)
            if (
                isinstance(vertex._raw_params["name"], str)
                and name in vertex._raw_params["name"]
                and vertex_id != caller
                and isinstance(vertex, StateVertex)
            ):
                vertices_ids.append(vertex_id)
                successors = self.get_all_successors(vertex, flat=True)
                # Update run_manager.run_predecessors because we are activating vertices
                # The run_prdecessors is the predecessor map of the vertices
                # we remove the vertex_id from the predecessor map whenever we run a vertex
                # So we need to get all edges of the vertex and successors
                # and run self.build_adjacency_maps(edges) to get the new predecessor map
                # that is not complete but we can use to update the run_predecessors
                edges_set = set()
                for vertex in [vertex] + successors:
                    edges_set.update(vertex.edges)
                edges = list(edges_set)
                new_predecessor_map, _ = self.build_adjacency_maps(edges)
                self.run_manager.run_predecessors.update(new_predecessor_map)
                self.vertices_to_run.update(list(map(lambda x: x.id, successors)))
        self.activated_vertices = vertices_ids
        self.vertices_to_run.update(vertices_ids)

    def reset_activated_vertices(self):
        """
        Resets the activated vertices in the graph.
        """
        self.activated_vertices = []

    def append_state(self, name: str, record: Union[str, Record], caller: Optional[str] = None) -> None:
        """
        Appends the state of the graph with the given name.

        Args:
            name (str): The name of the state.
            record (Union[str, Record]): The state record to append.
            caller (Optional[str], optional): The ID of the vertex that is updating the state. Defaults to None.
        """
        if caller:
            self.activate_state_vertices(name, caller)

        self.state_manager.append_state(name, record, run_id=self._run_id)

    def validate_stream(self):
        """
        Validates the stream configuration of the graph.

        If there are two vertices in the same graph (connected by edges)
        that have `stream=True` or `streaming=True`, raises a `ValueError`.

        Raises:
            ValueError: If two connected vertices have `stream=True` or `streaming=True`.
        """
        for vertex in self.vertices:
            if vertex.params.get("stream") or vertex.params.get("streaming"):
                successors = self.get_all_successors(vertex)
                for successor in successors:
                    if successor.params.get("stream") or successor.params.get("streaming"):
                        raise ValueError(
                            f"Components {vertex.display_name} and {successor.display_name} are connected and both have stream or streaming set to True"
                        )

    @property
    def run_id(self):
        """
        The ID of the current run.

        Returns:
            str: The run ID.

        Raises:
            ValueError: If the run ID is not set.
        """
        if not self._run_id:
            raise ValueError("Run ID not set")
        return self._run_id

    def set_run_id(self, run_id: str | uuid.UUID):
        """
        Sets the ID of the current run.

        Args:
            run_id (str): The run ID.
        """
        run_id = str(run_id)
        for vertex in self.vertices:
            self.state_manager.subscribe(run_id, vertex.update_graph_state)
        self._run_id = run_id

    @property
    def sorted_vertices_layers(self) -> List[List[str]]:
        """
        The sorted layers of vertices in the graph.

        Returns:
            List[List[str]]: The sorted layers of vertices.
        """
        if not self._sorted_vertices_layers:
            self.sort_vertices()
        return self._sorted_vertices_layers

    def define_vertices_lists(self):
        """
        Defines the lists of vertices that are inputs, outputs, and have session_id.
        """
        attributes = ["is_input", "is_output", "has_session_id", "is_state"]
        for vertex in self.vertices:
            for attribute in attributes:
                if getattr(vertex, attribute):
                    getattr(self, f"_{attribute}_vertices").append(vertex.id)

    async def _run(
        self,
        inputs: Dict[str, str],
        input_components: list[str],
        input_type: InputType | None,
        outputs: list[str],
        stream: bool,
        session_id: str,
        fallback_to_env_vars: bool,
    ) -> List[Optional["ResultData"]]:
        """
        Runs the graph with the given inputs.

        Args:
            inputs (Dict[str, str]): The input values for the graph.
            input_components (list[str]): The components to run for the inputs.
            outputs (list[str]): The outputs to retrieve from the graph.
            stream (bool): Whether to stream the results or not.
            session_id (str): The session ID for the graph.

        Returns:
            List[Optional["ResultData"]]: The outputs of the graph.
        """
        if input_components and not isinstance(input_components, list):
            raise ValueError(f"Invalid components value: {input_components}. Expected list")
        elif input_components is None:
            input_components = []

        if not isinstance(inputs.get(INPUT_FIELD_NAME, ""), str):
            raise ValueError(f"Invalid input value: {inputs.get(INPUT_FIELD_NAME)}. Expected string")
        if inputs:
            for vertex_id in self._is_input_vertices:
                vertex = self.get_vertex(vertex_id)
                # If the vertex is not in the input_components list
                if input_components and (
                    vertex_id not in input_components or vertex.display_name not in input_components
                ):
                    continue
                # If the input_type is not any and the input_type is not in the vertex id
                # Example: input_type = "chat" and vertex.id = "OpenAI-19ddn"
                elif input_type is not None and input_type != "any" and input_type not in vertex.id.lower():
                    continue
                if vertex is None:
                    raise ValueError(f"Vertex {vertex_id} not found")
                vertex.update_raw_params(inputs, overwrite=True)
        # Update all the vertices with the session_id
        for vertex_id in self._has_session_id_vertices:
            vertex = self.get_vertex(vertex_id)
            if vertex is None:
                raise ValueError(f"Vertex {vertex_id} not found")
            vertex.update_raw_params({"session_id": session_id})
        # Process the graph
        try:
            start_component_id = next(
                (vertex_id for vertex_id in self._is_input_vertices if "chat" in vertex_id.lower()), None
            )
            await self.process(start_component_id=start_component_id, fallback_to_env_vars=fallback_to_env_vars)
            self.increment_run_count()
        except Exception as exc:
            logger.exception(exc)
            raise ValueError(f"Error running graph: {exc}") from exc
        # Get the outputs
        vertex_outputs = []
        for vertex in self.vertices:
            if vertex is None:
                raise ValueError(f"Vertex {vertex_id} not found")

            if not vertex.result and not stream and hasattr(vertex, "consume_async_generator"):
                await vertex.consume_async_generator()
            if (not outputs and vertex.is_output) or (vertex.display_name in outputs or vertex.id in outputs):
                vertex_outputs.append(vertex.result)

        return vertex_outputs

    def run(
        self,
        inputs: list[Dict[str, str]],
        input_components: Optional[list[list[str]]] = None,
        types: Optional[list[InputType | None]] = None,
        outputs: Optional[list[str]] = None,
        session_id: Optional[str] = None,
        stream: bool = False,
        fallback_to_env_vars: bool = False,
    ) -> List[RunOutputs]:
        """
        Run the graph with the given inputs and return the outputs.

        Args:
            inputs (Dict[str, str]): A dictionary of input values.
            input_components (Optional[list[str]]): A list of input components.
            types (Optional[list[str]]): A list of types.
            outputs (Optional[list[str]]): A list of output components.
            session_id (Optional[str]): The session ID.
            stream (bool): Whether to stream the outputs.

        Returns:
            List[RunOutputs]: A list of RunOutputs objects representing the outputs.
        """
        # run the async function in a sync way
        # this could be used in a FastAPI endpoint
        # so we should take care of the event loop
        coro = self.arun(
            inputs=inputs,
            inputs_components=input_components,
            types=types,
            outputs=outputs,
            session_id=session_id,
            stream=stream,
            fallback_to_env_vars=fallback_to_env_vars,
        )

        try:
            # Attempt to get the running event loop; if none, an exception is raised
            loop = asyncio.get_running_loop()
            if loop.is_closed():
                raise RuntimeError("The running event loop is closed.")
        except RuntimeError:
            # If there's no running event loop or it's closed, use asyncio.run
            return asyncio.run(coro)

        # If there's an existing, open event loop, use it to run the async function
        return loop.run_until_complete(coro)

    async def arun(
        self,
        inputs: list[Dict[str, str]],
        inputs_components: Optional[list[list[str]]] = None,
        types: Optional[list[InputType | None]] = None,
        outputs: Optional[list[str]] = None,
        session_id: Optional[str] = None,
        stream: bool = False,
        fallback_to_env_vars: bool = False,
    ) -> List[RunOutputs]:
        """
        Runs the graph with the given inputs.

        Args:
            inputs (list[Dict[str, str]]): The input values for the graph.
            inputs_components (Optional[list[list[str]]], optional): The components to run for the inputs. Defaults to None.
            outputs (Optional[list[str]], optional): The outputs to retrieve from the graph. Defaults to None.
            session_id (Optional[str], optional): The session ID for the graph. Defaults to None.
            stream (bool, optional): Whether to stream the results or not. Defaults to False.

        Returns:
            List[RunOutputs]: The outputs of the graph.
        """
        # inputs is {"message": "Hello, world!"}
        # we need to go through self.inputs and update the self._raw_params
        # of the vertices that are inputs
        # if the value is a list, we need to run multiple times
        vertex_outputs = []
        if not isinstance(inputs, list):
            inputs = [inputs]
        elif not inputs:
            inputs = [{}]
        # Length of all should be the as inputs length
        # just add empty lists to complete the length
        if inputs_components is None:
            inputs_components = []
        for _ in range(len(inputs) - len(inputs_components)):
            inputs_components.append([])
        if types is None:
            types = []
        for _ in range(len(inputs) - len(types)):
            types.append("chat")  # default to chat
        for run_inputs, components, input_type in zip(inputs, inputs_components, types):
            run_outputs = await self._run(
                inputs=run_inputs,
                input_components=components,
                input_type=input_type,
                outputs=outputs or [],
                stream=stream,
                session_id=session_id or "",
                fallback_to_env_vars=fallback_to_env_vars,
            )
            run_output_object = RunOutputs(inputs=run_inputs, outputs=run_outputs)
            logger.debug(f"Run outputs: {run_output_object}")
            vertex_outputs.append(run_output_object)
        return vertex_outputs

    def next_vertex_to_build(self):
        """
        Returns the next vertex to be built.

        Yields:
            str: The ID of the next vertex to be built.
        """
        yield from chain.from_iterable(self.vertices_layers)

    @property
    def metadata(self):
        """
        The metadata of the graph.

        Returns:
            dict: The metadata of the graph.
        """
        return {
            "runs": self._runs,
            "updates": self._updates,
            "inactivated_vertices": self.inactivated_vertices,
        }

    def build_graph_maps(self, edges: Optional[List[ContractEdge]] = None, vertices: Optional[List[Vertex]] = None):
        """
        Builds the adjacency maps for the graph.
        """
        if edges is None:
            edges = self.edges

        if vertices is None:
            vertices = self.vertices

        self.predecessor_map, self.successor_map = self.build_adjacency_maps(edges)

        self.in_degree_map = self.build_in_degree(edges)
        self.parent_child_map = self.build_parent_child_map(vertices)

    def reset_inactivated_vertices(self):
        """
        Resets the inactivated vertices in the graph.
        """
        self.inactivated_vertices = []
        self.inactivated_vertices = set()

    def mark_all_vertices(self, state: str):
        """Marks all vertices in the graph."""
        for vertex in self.vertices:
            vertex.set_state(state)

    def mark_vertex(self, vertex_id: str, state: str):
        """Marks a vertex in the graph."""
        vertex = self.get_vertex(vertex_id)
        vertex.set_state(state)

    def mark_branch(self, vertex_id: str, state: str, visited: Optional[set] = None):
        """Marks a branch of the graph."""
        if visited is None:
            visited = set()
        if vertex_id in visited:
            return
        visited.add(vertex_id)

        self.mark_vertex(vertex_id, state)

        for child_id in self.parent_child_map[vertex_id]:
            self.mark_branch(child_id, state)

    def build_parent_child_map(self, vertices: List[Vertex]):
        parent_child_map = defaultdict(list)
        for vertex in vertices:
            parent_child_map[vertex.id] = [child.id for child in self.get_successors(vertex)]
        return parent_child_map

    def increment_run_count(self):
        self._runs += 1

    def increment_update_count(self):
        self._updates += 1

    def __getstate__(self):
        return self.raw_graph_data

    def __setstate__(self, state):
        self.__init__(**state)

    @classmethod
    def from_payload(cls, payload: Dict, flow_id: Optional[str] = None, user_id: Optional[str] = None) -> "Graph":
        """
        Creates a graph from a payload.

        Args:
            payload (Dict): The payload to create the graph from.˜`

        Returns:
            Graph: The created graph.
        """
        if "data" in payload:
            payload = payload["data"]
        try:
            vertices = payload["nodes"]
            edges = payload["edges"]
            return cls(vertices, edges, flow_id, user_id)
        except KeyError as exc:
            logger.exception(exc)
            if "nodes" not in payload and "edges" not in payload:
                logger.exception(exc)
                raise ValueError(
                    f"Invalid payload. Expected keys 'nodes' and 'edges'. Found {list(payload.keys())}"
                ) from exc
            raise ValueError(f"Error while creating graph from payload: {exc}") from exc

    def __eq__(self, other: object) -> bool:
        if not isinstance(other, Graph):
            return False
        return self.__repr__() == other.__repr__()

    # update this graph with another graph by comparing the __repr__ of each vertex
    # and if the __repr__ of a vertex is not the same as the other
    # then update the .data of the vertex to the self
    # both graphs have the same vertices and edges
    # but the data of the vertices might be different

    def update_edges_from_vertex(self, vertex: Vertex, other_vertex: Vertex) -> None:
        """Updates the edges of a vertex in the Graph."""
        new_edges = []
        for edge in self.edges:
            if edge.source_id == other_vertex.id or edge.target_id == other_vertex.id:
                continue
            new_edges.append(edge)
        new_edges += other_vertex.edges
        self.edges = new_edges

    def vertex_data_is_identical(self, vertex: Vertex, other_vertex: Vertex) -> bool:
        data_is_equivalent = vertex == other_vertex
        if not data_is_equivalent:
            return False
        return self.vertex_edges_are_identical(vertex, other_vertex)

    def vertex_edges_are_identical(self, vertex: Vertex, other_vertex: Vertex) -> bool:
        same_length = len(vertex.edges) == len(other_vertex.edges)
        if not same_length:
            return False
        for edge in vertex.edges:
            if edge not in other_vertex.edges:
                return False
        return True

    def update(self, other: "Graph") -> "Graph":
        # Existing vertices in self graph
        existing_vertex_ids = set(vertex.id for vertex in self.vertices)
        # Vertex IDs in the other graph
        other_vertex_ids = set(other.vertex_map.keys())

        # Find vertices that are in other but not in self (new vertices)
        new_vertex_ids = other_vertex_ids - existing_vertex_ids

        # Find vertices that are in self but not in other (removed vertices)
        removed_vertex_ids = existing_vertex_ids - other_vertex_ids

        # Remove vertices that are not in the other graph
        for vertex_id in removed_vertex_ids:
            try:
                self.remove_vertex(vertex_id)
            except ValueError:
                pass

        # The order here matters because adding the vertex is required
        # if any of them have edges that point to any of the new vertices
        # By adding them first, them adding the edges we ensure that the
        # edges have valid vertices to point to

        # Add new vertices
        for vertex_id in new_vertex_ids:
            new_vertex = other.get_vertex(vertex_id)
            self._add_vertex(new_vertex)

        # Now update the edges
        for vertex_id in new_vertex_ids:
            new_vertex = other.get_vertex(vertex_id)
            self._update_edges(new_vertex)
            # Graph is set at the end because the edges come from the graph
            # and the other graph is where the new edges and vertices come from
            new_vertex.graph = self

        # Update existing vertices that have changed
        for vertex_id in existing_vertex_ids.intersection(other_vertex_ids):
            self_vertex = self.get_vertex(vertex_id)
            other_vertex = other.get_vertex(vertex_id)
            # If the vertices are not identical, update the vertex
            if not self.vertex_data_is_identical(self_vertex, other_vertex):
                self.update_vertex_from_another(self_vertex, other_vertex)

        self.build_graph_maps()
        self.define_vertices_lists()
        self.increment_update_count()
        return self

    def update_vertex_from_another(self, vertex: Vertex, other_vertex: Vertex) -> None:
        """
        Updates a vertex from another vertex.

        Args:
            vertex (Vertex): The vertex to be updated.
            other_vertex (Vertex): The vertex to update from.
        """
        vertex._data = other_vertex._data
        vertex._parse_data()
        # Now we update the edges of the vertex
        self.update_edges_from_vertex(vertex, other_vertex)
        vertex.params = {}
        vertex._build_params()
        vertex.graph = self
        # If the vertex is frozen, we don't want
        # to reset the results nor the _built attribute
        if not vertex.frozen:
            vertex._built = False
            vertex.result = None
            vertex.artifacts = {}
            vertex.set_top_level(self.top_level_vertices)
        self.reset_all_edges_of_vertex(vertex)

    def reset_all_edges_of_vertex(self, vertex: Vertex) -> None:
        """Resets all the edges of a vertex."""
        for edge in vertex.edges:
            for vid in [edge.source_id, edge.target_id]:
                if vid in self.vertex_map:
                    _vertex = self.vertex_map[vid]
                    if not _vertex.frozen:
                        _vertex._build_params()

    def _add_vertex(self, vertex: Vertex) -> None:
        """Adds a vertex to the graph."""
        self.vertices.append(vertex)
        self.vertex_map[vertex.id] = vertex

    def add_vertex(self, vertex: Vertex) -> None:
        """Adds a new vertex to the graph."""
        self._add_vertex(vertex)
        self._update_edges(vertex)

    def _update_edges(self, vertex: Vertex) -> None:
        """Updates the edges of a vertex."""
        # Vertex has edges, so we need to update the edges
        for edge in vertex.edges:
            if edge not in self.edges and edge.source_id in self.vertex_map and edge.target_id in self.vertex_map:
                self.edges.append(edge)

    def _build_graph(self) -> None:
        """Builds the graph from the vertices and edges."""
        self.vertices = self._build_vertices()
        self.vertex_map = {vertex.id: vertex for vertex in self.vertices}
        self.edges = self._build_edges()

        # This is a hack to make sure that the LLM vertex is sent to
        # the toolkit vertex
        self._build_vertex_params()

        # Now that we have the vertices and edges
        # We need to map the vertices that are connected to
        # to ChatVertex instances

    def remove_vertex(self, vertex_id: str) -> None:
        """Removes a vertex from the graph."""
        vertex = self.get_vertex(vertex_id)
        if vertex is None:
            return
        self.vertices.remove(vertex)
        self.vertex_map.pop(vertex_id)
        self.edges = [edge for edge in self.edges if edge.source_id != vertex_id and edge.target_id != vertex_id]

    def _build_vertex_params(self) -> None:
        """Identifies and handles the LLM vertex within the graph."""
        for vertex in self.vertices:
            vertex._build_params()

    def _validate_vertex(self, vertex: Vertex) -> bool:
        """Validates a vertex."""
        # All vertices that do not have edges are invalid
        return len(self.get_vertex_edges(vertex.id)) > 0

    def get_vertex(self, vertex_id: str) -> Vertex:
        """Returns a vertex by id."""
        try:
            return self.vertex_map[vertex_id]
        except KeyError:
            raise ValueError(f"Vertex {vertex_id} not found")

    async def build_vertex(
        self,
        lock: asyncio.Lock,
        chat_service: ChatService,
        vertex_id: str,
        inputs_dict: Optional[Dict[str, str]] = None,
        files: Optional[list[str]] = None,
        user_id: Optional[str] = None,
        fallback_to_env_vars: bool = False,
    ):
        """
        Builds a vertex in the graph.

        Args:
            lock (asyncio.Lock): A lock to synchronize access to the graph.
            set_cache_coro (Coroutine): A coroutine to set the cache.
            vertex_id (str): The ID of the vertex to build.
            inputs (Optional[Dict[str, str]]): Optional dictionary of inputs for the vertex. Defaults to None.
            user_id (Optional[str]): Optional user ID. Defaults to None.

        Returns:
            Tuple: A tuple containing the next runnable vertices, top level vertices, result dictionary,
            parameters, validity flag, artifacts, and the built vertex.

        Raises:
            ValueError: If no result is found for the vertex.
        """
        vertex = self.get_vertex(vertex_id)
        try:
<<<<<<< HEAD
            if not vertex.frozen or not vertex._built:
                await vertex.build(user_id=user_id, inputs=inputs_dict,files=files, fallback_to_env_vars=fallback_to_env_vars)
=======
            params = ""
            if vertex.frozen:
                # Check the cache for the vertex
                cached_result = await chat_service.get_cache(key=vertex.id)
                if isinstance(cached_result, CacheMiss):
                    await vertex.build(user_id=user_id, inputs=inputs_dict, fallback_to_env_vars=fallback_to_env_vars)
                    await chat_service.set_cache(key=vertex.id, data=vertex)
                else:
                    cached_vertex = cached_result["result"]
                    # Now set update the vertex with the cached vertex
                    vertex._built = cached_vertex._built
                    vertex.result = cached_vertex.result
                    vertex.artifacts = cached_vertex.artifacts
                    vertex._built_object = cached_vertex._built_object
                    vertex._custom_component = cached_vertex._custom_component
                    if vertex.result is not None:
                        vertex.result.used_frozen_result = True

            else:
                await vertex.build(user_id=user_id, inputs=inputs_dict, fallback_to_env_vars=fallback_to_env_vars)
>>>>>>> eca5cedf

            if vertex.result is not None:
                params = f"{vertex._built_object_repr()}{params}"
                valid = True
                result_dict = vertex.result
                artifacts = vertex.artifacts
            else:
                raise ValueError(f"No result found for vertex {vertex_id}")
            set_cache_coro = partial(chat_service.set_cache, key=self.flow_id)
            next_runnable_vertices, top_level_vertices = await self.get_next_and_top_level_vertices(
                lock, set_cache_coro, vertex
            )
            log_transaction(vertex, status="success")
            return next_runnable_vertices, top_level_vertices, result_dict, params, valid, artifacts, vertex
        except Exception as exc:
            logger.exception(f"Error building vertex: {exc}")
            log_transaction(vertex, status="failure", error=str(exc))
            raise exc

    async def get_next_and_top_level_vertices(
        self, lock: asyncio.Lock, set_cache_coro: Callable[["Graph", asyncio.Lock], Coroutine], vertex: Vertex
    ):
        """
        Retrieves the next runnable vertices and the top level vertices for a given vertex.

        Args:
            lock (asyncio.Lock): The lock used to synchronize access to the graph.
            set_cache_coro (Coroutine): The coroutine used to set the cache for the graph.
            vertex (Vertex): The vertex for which to retrieve the next runnable and top level vertices.

        Returns:
            Tuple[List[Vertex], List[Vertex]]: A tuple containing the next runnable vertices and the top level vertices.
        """
        next_runnable_vertices = await self.run_manager.get_next_runnable_vertices(lock, set_cache_coro, self, vertex)
        top_level_vertices = self.run_manager.get_top_level_vertices(self, next_runnable_vertices)
        return next_runnable_vertices, top_level_vertices

    def get_vertex_edges(
        self,
        vertex_id: str,
        is_target: Optional[bool] = None,
        is_source: Optional[bool] = None,
    ) -> List[ContractEdge]:
        """Returns a list of edges for a given vertex."""
        # The idea here is to return the edges that have the vertex_id as source or target
        # or both
        return [
            edge
            for edge in self.edges
            if (edge.source_id == vertex_id and is_source is not False)
            or (edge.target_id == vertex_id and is_target is not False)
        ]

    def get_vertices_with_target(self, vertex_id: str) -> List[Vertex]:
        """Returns the vertices connected to a vertex."""
        vertices: List[Vertex] = []
        for edge in self.edges:
            if edge.target_id == vertex_id:
                vertex = self.get_vertex(edge.source_id)
                if vertex is None:
                    continue
                vertices.append(vertex)
        return vertices

    async def process(self, fallback_to_env_vars: bool, start_component_id: Optional[str] = None) -> "Graph":
        """Processes the graph with vertices in each layer run in parallel."""

        first_layer = self.sort_vertices(start_component_id=start_component_id)
        vertex_task_run_count: Dict[str, int] = {}
        to_process = deque(first_layer)
        layer_index = 0
        chat_service = get_chat_service()
        run_id = uuid.uuid4()
        self.set_run_id(run_id)
        while to_process:
            current_batch = list(to_process)  # Copy current deque items to a list
            to_process.clear()  # Clear the deque for new items
            tasks = []
            for vertex_id in current_batch:
                vertex = self.get_vertex(vertex_id)
                lock = chat_service._cache_locks[self.run_id]
                task = asyncio.create_task(
                    self.build_vertex(
                        lock=lock,
                        chat_service=chat_service,
                        vertex_id=vertex_id,
                        user_id=self.user_id,
                        inputs_dict={},
                        fallback_to_env_vars=fallback_to_env_vars,
                    ),
                    name=f"{vertex.display_name} Run {vertex_task_run_count.get(vertex_id, 0)}",
                )
                tasks.append(task)
                vertex_task_run_count[vertex_id] = vertex_task_run_count.get(vertex_id, 0) + 1

            logger.debug(f"Running layer {layer_index} with {len(tasks)} tasks")
            next_runnable_vertices = await self._execute_tasks(tasks)
            to_process.extend(next_runnable_vertices)

        logger.debug("Graph processing complete")
        return self

    async def _execute_tasks(self, tasks: List[asyncio.Task]) -> List[str]:
        """Executes tasks in parallel, handling exceptions for each task."""
        results = []
        for i, task in enumerate(asyncio.as_completed(tasks)):
            try:
                result = await task
                if isinstance(result, tuple) and len(result) == 7:
                    # Get the next runnable vertices
                    next_runnable_vertices = result[0]
                    results.extend(next_runnable_vertices)
                else:
                    raise ValueError(f"Invalid result: {result}")
            except Exception as e:
                # Log the exception along with the task name for easier debugging
                # task_name = task.get_name()
                # coroutine has not attribute get_name
                task_name = tasks[i].get_name()
                logger.error(f"Task {task_name} failed with exception: {e}")
                # Cancel all remaining tasks
                for t in tasks[i:]:
                    t.cancel()
                raise e
        return results

    def topological_sort(self) -> List[Vertex]:
        """
        Performs a topological sort of the vertices in the graph.

        Returns:
            List[Vertex]: A list of vertices in topological order.

        Raises:
            ValueError: If the graph contains a cycle.
        """
        # States: 0 = unvisited, 1 = visiting, 2 = visited
        state = {vertex: 0 for vertex in self.vertices}
        sorted_vertices = []

        def dfs(vertex):
            if state[vertex] == 1:
                # We have a cycle
                raise ValueError("Graph contains a cycle, cannot perform topological sort")
            if state[vertex] == 0:
                state[vertex] = 1
                for edge in vertex.edges:
                    if edge.source_id == vertex.id:
                        dfs(self.get_vertex(edge.target_id))
                state[vertex] = 2
                sorted_vertices.append(vertex)

        # Visit each vertex
        for vertex in self.vertices:
            if state[vertex] == 0:
                dfs(vertex)

        return list(reversed(sorted_vertices))

    def generator_build(self) -> Generator[Vertex, None, None]:
        """Builds each vertex in the graph and yields it."""
        sorted_vertices = self.topological_sort()
        logger.debug("There are %s vertices in the graph", len(sorted_vertices))
        yield from sorted_vertices

    def get_predecessors(self, vertex):
        """Returns the predecessors of a vertex."""
        return [self.get_vertex(source_id) for source_id in self.predecessor_map.get(vertex.id, [])]

    def get_all_successors(self, vertex: Vertex, recursive=True, flat=True):
        # Recursively get the successors of the current vertex
        # successors = vertex.successors
        # if not successors:
        #     return []
        # successors_result = []
        # for successor in successors:
        #     # Just return a list of successors
        #     if recursive:
        #         next_successors = self.get_all_successors(successor)
        #         successors_result.extend(next_successors)
        #     successors_result.append(successor)
        # return successors_result
        # The above is the version without the flat parameter
        # The below is the version with the flat parameter
        # the flat parameter will define if each layer of successors
        # becomes one list or if the result is a list of lists
        # if flat is True, the result will be a list of vertices
        # if flat is False, the result will be a list of lists of vertices
        # each list will represent a layer of successors
        successors = vertex.successors
        if not successors:
            return []
        successors_result = []
        for successor in successors:
            if recursive:
                next_successors = self.get_all_successors(successor)
                if flat:
                    successors_result.extend(next_successors)
                else:
                    successors_result.append(next_successors)
            if flat:
                successors_result.append(successor)
            else:
                successors_result.append([successor])
        return successors_result

    def get_successors(self, vertex: Vertex) -> List[Vertex]:
        """Returns the successors of a vertex."""
        return [self.get_vertex(target_id) for target_id in self.successor_map.get(vertex.id, [])]

    def get_vertex_neighbors(self, vertex: Vertex) -> Dict[Vertex, int]:
        """Returns the neighbors of a vertex."""
        neighbors: Dict[Vertex, int] = {}
        for edge in self.edges:
            if edge.source_id == vertex.id:
                neighbor = self.get_vertex(edge.target_id)
                if neighbor is None:
                    continue
                if neighbor not in neighbors:
                    neighbors[neighbor] = 0
                neighbors[neighbor] += 1
            elif edge.target_id == vertex.id:
                neighbor = self.get_vertex(edge.source_id)
                if neighbor is None:
                    continue
                if neighbor not in neighbors:
                    neighbors[neighbor] = 0
                neighbors[neighbor] += 1
        return neighbors

    def _build_edges(self) -> List[ContractEdge]:
        """Builds the edges of the graph."""
        # Edge takes two vertices as arguments, so we need to build the vertices first
        # and then build the edges
        # if we can't find a vertex, we raise an error

        edges: set[ContractEdge] = set()
        for edge in self._edges:
            source = self.get_vertex(edge["source"])
            target = self.get_vertex(edge["target"])

            if source is None:
                raise ValueError(f"Source vertex {edge['source']} not found")
            if target is None:
                raise ValueError(f"Target vertex {edge['target']} not found")
            new_edge = ContractEdge(source, target, edge)

            edges.add(new_edge)

        return list(edges)

    def _get_vertex_class(self, node_type: str, node_base_type: str, node_id: str) -> Type[Vertex]:
        """Returns the node class based on the node type."""
        # First we check for the node_base_type
        node_name = node_id.split("-")[0]
        if node_name in InterfaceComponentTypes:
            return InterfaceVertex
        elif node_name in ["SharedState", "Notify", "Listen"]:
            return StateVertex
        elif node_base_type in lazy_load_vertex_dict.VERTEX_TYPE_MAP:
            return lazy_load_vertex_dict.VERTEX_TYPE_MAP[node_base_type]
        elif node_name in lazy_load_vertex_dict.VERTEX_TYPE_MAP:
            return lazy_load_vertex_dict.VERTEX_TYPE_MAP[node_name]

        if node_type in lazy_load_vertex_dict.VERTEX_TYPE_MAP:
            return lazy_load_vertex_dict.VERTEX_TYPE_MAP[node_type]
        return (
            lazy_load_vertex_dict.VERTEX_TYPE_MAP[node_base_type]
            if node_base_type in lazy_load_vertex_dict.VERTEX_TYPE_MAP
            else Vertex
        )

    def _build_vertices(self) -> List[Vertex]:
        """Builds the vertices of the graph."""
        vertices: List[Vertex] = []
        for vertex in self._vertices:
            vertex_data = vertex["data"]
            vertex_type: str = vertex_data["type"]  # type: ignore
            vertex_base_type: str = vertex_data["node"]["template"]["_type"]  # type: ignore
            if "id" not in vertex_data:
                raise ValueError(f"Vertex data for {vertex_data['display_name']} does not contain an id")

            VertexClass = self._get_vertex_class(vertex_type, vertex_base_type, vertex_data["id"])

            vertex_instance = VertexClass(vertex, graph=self)
            vertex_instance.set_top_level(self.top_level_vertices)
            vertices.append(vertex_instance)

        return vertices

    def get_children_by_vertex_type(self, vertex: Vertex, vertex_type: str) -> List[Vertex]:
        """Returns the children of a vertex based on the vertex type."""
        children = []
        vertex_types = [vertex.data["type"]]
        if "node" in vertex.data:
            vertex_types += vertex.data["node"]["base_classes"]
        if vertex_type in vertex_types:
            children.append(vertex)
        return children

    def __repr__(self):
        vertex_ids = [vertex.id for vertex in self.vertices]
        edges_repr = "\n".join([f"{edge.source_id} --> {edge.target_id}" for edge in self.edges])
        return f"Graph:\nNodes: {vertex_ids}\nConnections:\n{edges_repr}"

    def sort_up_to_vertex(self, vertex_id: str, is_start: bool = False) -> List[Vertex]:
        """Cuts the graph up to a given vertex and sorts the resulting subgraph."""
        # Initial setup
        visited = set()  # To keep track of visited vertices
        excluded = set()  # To keep track of vertices that should be excluded
        stack = [vertex_id]  # Use a list as a stack for DFS

        def get_successors(vertex, recursive=True):
            # Recursively get the successors of the current vertex
            successors = vertex.successors
            if not successors:
                return []
            successors_result = []
            for successor in successors:
                # Just return a list of successors
                if recursive:
                    next_successors = get_successors(successor)
                    successors_result.extend(next_successors)
                successors_result.append(successor)
            return successors_result

        stop_or_start_vertex = self.get_vertex(vertex_id)
        stop_predecessors = [pre.id for pre in stop_or_start_vertex.predecessors]
        # DFS to collect all vertices that can reach the specified vertex
        while stack:
            current_id = stack.pop()
            if current_id not in visited and current_id not in excluded:
                visited.add(current_id)
                current_vertex = self.get_vertex(current_id)
                # Assuming get_predecessors is a method that returns all vertices with edges to current_vertex
                for predecessor in current_vertex.predecessors:
                    stack.append(predecessor.id)

                if current_id == vertex_id:
                    # We should add to visited all the vertices that are successors of the current vertex
                    # and their successors and so on
                    # if the vertex is a start, it means we are starting from the beginning
                    # and getting successors
                    for successor in current_vertex.successors:
                        if is_start:
                            stack.append(successor.id)
                        else:
                            excluded.add(successor.id)
                        all_successors = get_successors(successor)
                        for successor in all_successors:
                            if is_start:
                                stack.append(successor.id)
                            else:
                                excluded.add(successor.id)
                elif current_id not in stop_predecessors:
                    # If the current vertex is not the target vertex, we should add all its successors
                    # to the stack if they are not in visited
                    for successor in current_vertex.successors:
                        if successor.id not in visited:
                            stack.append(successor.id)

        # Filter the original graph's vertices and edges to keep only those in `visited`
        vertices_to_keep = [self.get_vertex(vid) for vid in visited]

        return vertices_to_keep

    def layered_topological_sort(
        self,
        vertices: List[Vertex],
        filter_graphs: bool = False,
    ) -> List[List[str]]:
        """Performs a layered topological sort of the vertices in the graph."""
        vertices_ids = {vertex.id for vertex in vertices}
        # Queue for vertices with no incoming edges
        queue = deque(
            vertex.id
            for vertex in vertices
            # if filter_graphs then only vertex.is_input will be considered
            if self.in_degree_map[vertex.id] == 0 and (not filter_graphs or vertex.is_input)
        )
        layers: List[List[str]] = []
        visited = set(queue)
        current_layer = 0
        while queue:
            layers.append([])  # Start a new layer
            layer_size = len(queue)
            for _ in range(layer_size):
                vertex_id = queue.popleft()
                visited.add(vertex_id)

                layers[current_layer].append(vertex_id)
                for neighbor in self.successor_map[vertex_id]:
                    # only vertices in `vertices_ids` should be considered
                    # because vertices by have been filtered out
                    # in a previous step. All dependencies of theirs
                    # will be built automatically if required
                    if neighbor not in vertices_ids:
                        continue

                    self.in_degree_map[neighbor] -= 1  # 'remove' edge
                    if self.in_degree_map[neighbor] == 0 and neighbor not in visited:
                        queue.append(neighbor)

                    # if > 0 it might mean not all predecessors have added to the queue
                    # so we should process the neighbors predecessors
                    elif self.in_degree_map[neighbor] > 0:
                        for predecessor in self.predecessor_map[neighbor]:
                            if predecessor not in queue and predecessor not in visited:
                                queue.append(predecessor)

            current_layer += 1  # Next layer
        new_layers = self.refine_layers(layers)
        return new_layers

    def refine_layers(self, initial_layers):
        # Map each vertex to its current layer
        vertex_to_layer = {}
        for layer_index, layer in enumerate(initial_layers):
            for vertex in layer:
                vertex_to_layer[vertex] = layer_index

        # Build the adjacency list for reverse lookup (dependencies)

        refined_layers = [[] for _ in initial_layers]  # Start with empty layers
        new_layer_index_map = defaultdict(int)

        # Map each vertex to its new layer index
        # by finding the lowest layer index of its dependencies
        # and subtracting 1
        # If a vertex has no dependencies, it will be placed in the first layer
        # If a vertex has dependencies, it will be placed in the lowest layer index of its dependencies
        # minus 1
        for vertex_id, deps in self.successor_map.items():
            indexes = [vertex_to_layer[dep] for dep in deps if dep in vertex_to_layer]
            new_layer_index = max(min(indexes, default=0) - 1, 0)
            new_layer_index_map[vertex_id] = new_layer_index

        for layer_index, layer in enumerate(initial_layers):
            for vertex_id in layer:
                # Place the vertex in the highest possible layer where its dependencies are met
                new_layer_index = new_layer_index_map[vertex_id]
                if new_layer_index > layer_index:
                    refined_layers[new_layer_index].append(vertex_id)
                    vertex_to_layer[vertex_id] = new_layer_index
                else:
                    refined_layers[layer_index].append(vertex_id)

        # Remove empty layers if any
        refined_layers = [layer for layer in refined_layers if layer]

        return refined_layers

    def sort_chat_inputs_first(self, vertices_layers: List[List[str]]) -> List[List[str]]:
        chat_inputs_first = []
        for layer in vertices_layers:
            for vertex_id in layer:
                if "ChatInput" in vertex_id:
                    # Remove the ChatInput from the layer
                    layer.remove(vertex_id)
                    chat_inputs_first.append(vertex_id)
        if not chat_inputs_first:
            return vertices_layers

        vertices_layers = [chat_inputs_first] + vertices_layers

        return vertices_layers

    def sort_layer_by_dependency(self, vertices_layers: List[List[str]]) -> List[List[str]]:
        """Sorts the vertices in each layer by dependency, ensuring no vertex depends on a subsequent vertex."""
        sorted_layers = []

        for layer in vertices_layers:
            sorted_layer = self._sort_single_layer_by_dependency(layer)
            sorted_layers.append(sorted_layer)

        return sorted_layers

    def _sort_single_layer_by_dependency(self, layer: List[str]) -> List[str]:
        """Sorts a single layer by dependency using a stable sorting method."""
        # Build a map of each vertex to its index in the layer for quick lookup.
        index_map = {vertex: index for index, vertex in enumerate(layer)}
        # Create a sorted copy of the layer based on dependency order.
        sorted_layer = sorted(layer, key=lambda vertex: self._max_dependency_index(vertex, index_map), reverse=True)

        return sorted_layer

    def _max_dependency_index(self, vertex_id: str, index_map: Dict[str, int]) -> int:
        """Finds the highest index a given vertex's dependencies occupy in the same layer."""
        vertex = self.get_vertex(vertex_id)
        max_index = -1
        for successor in vertex.successors:  # Assuming vertex.successors is a list of successor vertex identifiers.
            if successor.id in index_map:
                max_index = max(max_index, index_map[successor.id])
        return max_index

    def sort_vertices(
        self,
        stop_component_id: Optional[str] = None,
        start_component_id: Optional[str] = None,
    ) -> List[str]:
        """Sorts the vertices in the graph."""
        self.mark_all_vertices("ACTIVE")
        if stop_component_id is not None:
            self.stop_vertex = stop_component_id
            vertices = self.sort_up_to_vertex(stop_component_id)
        elif start_component_id:
            vertices = self.sort_up_to_vertex(start_component_id, is_start=True)
        else:
            vertices = self.vertices
            # without component_id we are probably running in the chat
            # so we want to pick only graphs that start with ChatInput or
            # TextInput

        vertices_layers = self.layered_topological_sort(vertices)
        vertices_layers = self.sort_by_avg_build_time(vertices_layers)
        # vertices_layers = self.sort_chat_inputs_first(vertices_layers)
        # Now we should sort each layer in a way that we make sure
        # vertex V does not depend on vertex V+1
        vertices_layers = self.sort_layer_by_dependency(vertices_layers)
        self.increment_run_count()
        self._sorted_vertices_layers = vertices_layers
        first_layer = vertices_layers[0]
        # save the only the rest
        self.vertices_layers = vertices_layers[1:]
        self.vertices_to_run = {vertex_id for vertex_id in chain.from_iterable(vertices_layers)}
        self.build_run_map()
        # Return just the first layer
        return first_layer

    def sort_interface_components_first(self, vertices_layers: List[List[str]]) -> List[List[str]]:
        """Sorts the vertices in the graph so that vertices containing ChatInput or ChatOutput come first."""

        def contains_interface_component(vertex):
            return any(component.value in vertex for component in InterfaceComponentTypes)

        # Sort each inner list so that vertices containing ChatInput or ChatOutput come first
        sorted_vertices = [
            sorted(
                inner_list,
                key=lambda vertex: not contains_interface_component(vertex),
            )
            for inner_list in vertices_layers
        ]
        return sorted_vertices

    def sort_by_avg_build_time(self, vertices_layers: List[List[str]]) -> List[List[str]]:
        """Sorts the vertices in the graph so that vertices with the lowest average build time come first."""

        def sort_layer_by_avg_build_time(vertices_ids: List[str]) -> List[str]:
            """Sorts the vertices in the graph so that vertices with the lowest average build time come first."""
            if len(vertices_ids) == 1:
                return vertices_ids
            vertices_ids.sort(key=lambda vertex_id: self.get_vertex(vertex_id).avg_build_time)

            return vertices_ids

        sorted_vertices = [sort_layer_by_avg_build_time(layer) for layer in vertices_layers]
        return sorted_vertices

    def is_vertex_runnable(self, vertex_id: str) -> bool:
        """Returns whether a vertex is runnable."""
        return self.run_manager.is_vertex_runnable(vertex_id)

    def build_run_map(self):
        """
        Builds the run map for the graph.

        This method is responsible for building the run map for the graph,
        which maps each node in the graph to its corresponding run function.

        Returns:
            None
        """
        self.run_manager.build_run_map(self)

    def find_runnable_predecessors_for_successors(self, vertex_id: str) -> List[str]:
        """
        For each successor of the current vertex, find runnable predecessors if any.
        This checks the direct predecessors of each successor to identify any that are
        immediately runnable, expanding the search to ensure progress can be made.
        """
        return self.run_manager.find_runnable_predecessors_for_successors(vertex_id)

    def remove_from_predecessors(self, vertex_id: str):
        self.run_manager.remove_from_predecessors(vertex_id)

    def build_in_degree(self, edges: List[ContractEdge]) -> Dict[str, int]:
        in_degree: Dict[str, int] = defaultdict(int)
        for edge in edges:
            in_degree[edge.target_id] += 1
        return in_degree

    def build_adjacency_maps(self, edges: List[ContractEdge]) -> Tuple[Dict[str, List[str]], Dict[str, List[str]]]:
        """Returns the adjacency maps for the graph."""
        predecessor_map = defaultdict(list)
        successor_map = defaultdict(list)
        for edge in edges:
            predecessor_map[edge.target_id].append(edge.source_id)
            successor_map[edge.source_id].append(edge.target_id)
        return predecessor_map, successor_map<|MERGE_RESOLUTION|>--- conflicted
+++ resolved
@@ -733,10 +733,6 @@
         """
         vertex = self.get_vertex(vertex_id)
         try:
-<<<<<<< HEAD
-            if not vertex.frozen or not vertex._built:
-                await vertex.build(user_id=user_id, inputs=inputs_dict,files=files, fallback_to_env_vars=fallback_to_env_vars)
-=======
             params = ""
             if vertex.frozen:
                 # Check the cache for the vertex
@@ -757,7 +753,6 @@
 
             else:
                 await vertex.build(user_id=user_id, inputs=inputs_dict, fallback_to_env_vars=fallback_to_env_vars)
->>>>>>> eca5cedf
 
             if vertex.result is not None:
                 params = f"{vertex._built_object_repr()}{params}"
