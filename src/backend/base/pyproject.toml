[project]
name = "langflow-base"
version = "0.5.0.post2"
description = "A Python package with a built-in web application"
requires-python = ">=3.10,<3.14"
license = "MIT"
keywords = ["nlp", "langchain", "openai", "gpt", "gui"]
readme = "README.md"
maintainers = [
    { name = "Carlos Coelho", email = "carlos@langflow.org" },
    { name = "Cristhian Zanforlin", email = "cristhian.lousa@gmail.com" },
    { name = "Gabriel Almeida", email = "gabriel@langflow.org" },
    { name = "Lucas Eduoli", email = "lucaseduoli@gmail.com" },
    { name = "Otávio Anovazzi", email = "otavio2204@gmail.com" },
    { name = "Rodrigo Nader", email = "rodrigo@langflow.org" },
    { name = "Italo dos Anjos", email = "italojohnnydosanjos@gmail.com" },
]

dependencies = [
    "fastapi>=0.115.2,<1.0.0",
    "httpx[http2]>=0.27,<1.0.0",
    "aiofile>=3.9.0,<4.0.0",
    "uvicorn>=0.30.0,<1.0.0",
    "gunicorn>=22.0.0,<24.0.0",
    "langchain~=0.3.21",
    "langchain-community~=0.3.20",
    "langchain-core~=0.3.45",
    "langchainhub~=0.1.15",
    "loguru>=0.7.1,<1.0.0",
    "rich>=13.7.0,<14.0.0",
    "langchain-experimental>=0.3.4,<1.0.0",
    "sqlmodel==0.0.22",
    "pydantic~=2.10.1",
    "pydantic-settings>=2.2.0,<3.0.0",
    "typer>=0.13.0,<1.0.0",
    "cachetools>=5.5.0,<6.0.0",
    "platformdirs>=4.2.0,<5.0.0",
    "python-multipart>=0.0.12,<1.0.0",
    "orjson==3.10.15",
    "alembic>=1.13.0,<2.0.0",
    "passlib>=1.7.4,<2.0.0",
    "bcrypt==4.0.1",
    "pillow>=11.1.0,<12.0.0",
    "docstring-parser>=0.16,<1.0.0",
    "python-jose>=3.3.0,<4.0.0",
    "pandas==2.2.3",
    "multiprocess>=0.70.14,<1.0.0",
    "duckdb>=1.0.0,<2.0.0",
    "python-docx>=1.1.0,<2.0.0",
    "jq>=1.7.0,<2.0.0; sys_platform != 'win32'",
    "nest-asyncio>=1.6.0,<2.0.0",
    "emoji>=2.12.0,<3.0.0",
    "cryptography>=42.0.5,<44.0.0",
    "asyncer>=0.0.5,<1.0.0",
    "pyperclip>=1.8.2,<2.0.0",
    "uncurl>=0.0.11,<1.0.0",
    "sentry-sdk[fastapi,loguru]>=2.5.1,<3.0.0",
    "chardet>=5.2.0,<6.0.0",
    "firecrawl-py>=1.0.16,<2.0.0",
    "opentelemetry-api>=1.25.0,<2.0.0",
    "opentelemetry-sdk>=1.25.0,<2.0.0",
    "opentelemetry-exporter-prometheus>=0.46b0,<1.0.0",
    "opentelemetry-instrumentation-fastapi>=0.46b0,<1.0.0",
    "prometheus-client>=0.20.0,<1.0.0",
    "aiofiles>=24.1.0,<25.0.0",
    "setuptools>=78.1.0,<79.0.0",
    "nanoid>=2.0.0,<3.0.0",
    "filelock>=3.15.4,<4.0.0",
    "grandalf>=0.8.0,<1.0.0",
    "spider-client>=0.0.27,<1.0.0",
    "diskcache>=5.6.3,<6.0.0",
    "clickhouse-connect==0.7.19",
    "assemblyai>=0.33.0,<1.0.0",
    "fastapi-pagination>=0.13.1,<1.0.0",
    "defusedxml>=0.7.1,<1.0.0",
    "pypdf~=5.1.0",
    "validators>=0.34.0",
    "networkx>=3.4.2",
    "json-repair>=0.30.3",
    "mcp~=1.10.1",
    "aiosqlite>=0.20.0",
    "greenlet>=3.1.1",
    "jsonquerylang>=1.1.1",
    "sqlalchemy[aiosqlite]>=2.0.38,<3.0.0",
    'elevenlabs==1.58.1; python_version == "3.12"',
    'elevenlabs>=1.52.0; python_version != "3.12"',
    "scipy>=1.15.2",
    "ibm-watsonx-ai>=1.3.1",
    "langchain-ibm>=0.3.8",
    "trustcall>=0.0.38",
<<<<<<< HEAD
    "nemo-microservices>=1.0.1",
    "jsonlines>=3.1.0",
=======
    "langchain-chroma>=0.1.4",
>>>>>>> 226c71bb
]

[dependency-groups]
dev = [
    "asgi-lifespan>=2.1.0",
    "pytest-github-actions-annotate-failures>=0.2.0",
    "types-aiofiles>=24.1.0.20240626",
    "types-redis>=4.6.0.5",
    "ipykernel>=6.29.0",
    "mypy>=1.11.0",
    "ruff>=0.6.2",
    "httpx[http2]>=0.27",
    "pytest>=8.2.0",
    "types-requests>=2.32.0",
    "requests>=2.32.0",
    "pytest-cov>=5.0.0",
    "pandas-stubs>=2.1.4.231227",
    "types-pillow>=10.2.0.20240213",
    "types-pyyaml>=6.0.12.8",
    "types-python-jose>=3.3.4.8",
    "types-passlib>=1.7.7.13",
    "pytest-mock>=3.14.0",
    "pytest-xdist>=3.6.0",
    "types-pywin32>=306.0.0.4",
    "types-google-cloud-ndb>=2.2.0.0",
    "pytest-sugar>=1.0.0",
    "respx>=0.21.1",
    "pytest-instafail>=0.5.0",
    "pytest-asyncio>=0.23.0",
    "pytest-profiling>=1.7.0",
    "pre-commit>=3.7.0",
    "vulture>=2.11",
    "dictdiffer>=0.9.0",
    "pytest-split>=0.9.0",
    "devtools>=0.12.2",
    "pytest-flakefinder>=1.1.0",
    "types-markdown>=3.7.0.20240822",
    "codeflash>=0.8.4"

]


[tool.hatch.build.targets.wheel]
packages = ["langflow"]


[tool.pytest.ini_options]
minversion = "6.0"
#addopts = "-ra"
testpaths = ["tests", "integration"]
console_output_style = "progress"
filterwarnings = ["ignore::DeprecationWarning"]
log_cli = true
markers = ["async_test"]
asyncio_mode = "auto"
asyncio_default_fixture_loop_scope = "function"

[tool.mypy]
plugins = ["pydantic.mypy"]
follow_imports = "skip"
disable_error_code = ["type-var"]
namespace_packages = true
mypy_path = "langflow"
ignore_missing_imports = true

[tool.ruff]
target-version = "py310"
exclude = ["langflow/alembic/versions"]
line-length = 120

[tool.ruff.lint]
flake8-annotations.mypy-init-return = true
flake8-bugbear.extend-immutable-calls = [
    "fastapi.Depends",
    "fastapi.File",
    "fastapi.Query",
    "typer.Option",
]
flake8-type-checking.runtime-evaluated-base-classes = [
    "pydantic.BaseModel",
    "typing.TypedDict", # Needed by fastapi
    "typing_extensions.TypedDict", # Needed by fastapi
]
pydocstyle.convention = "google"
select = ["ALL"]
ignore = [
    "C90", # McCabe complexity
    "CPY", # Missing copyright
    "COM812", # Messes with the formatter
    "ERA", # Eradicate commented-out code
    "FIX002", # Line contains TODO
    "ISC001", # Messes with the formatter
    "PERF203", # Rarely useful
    "PLR09", # Too many something (arg, statements, etc)
    "RUF012", # Pydantic models are currently not well detected. See https://github.com/astral-sh/ruff/issues/13630
    "TD002", # Missing author in TODO
    "TD003", # Missing issue link in TODO
    "TRY301", # A bit too harsh (Abstract `raise` to an inner function)

    # Rules that are TODOs
    "ANN", # Missing type annotations
    "D1", # Missing docstrings
    "SLF001", # Using private attributes outside of class
]

[tool.ruff.lint.per-file-ignores]
"langflow/api/v1/*" = [
    "TCH", # FastAPI needs to evaluate types at runtime
]
"langflow/api/v2/*" = [
    "TCH", # FastAPI needs to evaluate types at runtime
]
"langflow/{components/tools/python_code_structured_tool.py,custom/code_parser/code_parser.py,utils/validate.py}" = [
    "S102", # Use of exec
]
"langflow/services/cache/*" = [
    "S301", # Use of pickle
]

[tool.codeflash]
# All paths are relative to this pyproject.toml's directory.
module-root = "langflow"
tests-root = "../tests/unit"
test-framework = "pytest"
ignore-paths = ["langflow/components/"]
formatter-cmds = ["ruff check --exit-zero --fix $file", "ruff format $file"]
#disable plugins that might interfere with runtime measurement
pytest-cmd = "pytest -p no:profiling -p no:sugar -p no:xdist -p no:cov -p no:split"

[build-system]
requires = ["hatchling"]
build-backend = "hatchling.build"





[project.urls]
Repository = "https://github.com/langflow-ai/langflow"
Documentation = "https://docs.langflow.org"

# Optional dependencies for uv
[project.optional-dependencies]
audio = [
    "webrtcvad>=2.0.10",
]

postgresql = [
    "sqlalchemy[postgresql_psycopg2binary]>=2.0.38,<3.0.0",
    "sqlalchemy[postgresql_psycopg]>=2.0.38,<3.0.0",
]

local = [
    "llama-cpp-python>=0.2.0",
    "sentence-transformers>=2.0.0",
    "ctransformers>=0.2"
]
all = [
    "llama-cpp-python>=0.2.0",
    "sentence-transformers>=2.0.0",
    "ctransformers>=0.2"
]

[project.scripts]
langflow-base = "langflow.__main__:main"<|MERGE_RESOLUTION|>--- conflicted
+++ resolved
@@ -88,12 +88,7 @@
     "ibm-watsonx-ai>=1.3.1",
     "langchain-ibm>=0.3.8",
     "trustcall>=0.0.38",
-<<<<<<< HEAD
-    "nemo-microservices>=1.0.1",
-    "jsonlines>=3.1.0",
-=======
     "langchain-chroma>=0.1.4",
->>>>>>> 226c71bb
 ]
 
 [dependency-groups]
