--- conflicted
+++ resolved
@@ -27,10 +27,7 @@
   disabled,
   fileTypes,
   isList,
-<<<<<<< HEAD
-=======
   tempFile = true,
->>>>>>> 70b8f290
   editNode = false,
   id,
 }: InputProps<string, FileComponentType>): JSX.Element {
