import { handleOnNewValueType } from "@/CustomNodes/hooks/use-handle-new-value";
import TableNodeComponent from "@/components/core/parameterRenderComponent/components/TableNodeComponent";
import CodeAreaComponent from "@/components/core/parameterRenderComponent/components/codeAreaComponent";
import SliderComponent from "@/components/core/parameterRenderComponent/components/sliderComponent";
import TabComponent from "@/components/core/parameterRenderComponent/components/tabComponent";
import { TEXT_FIELD_TYPES } from "@/constants/constants";
import CustomConnectionComponent from "@/customization/components/custom-connectionComponent";
import CustomLinkComponent from "@/customization/components/custom-linkComponent";
import { APIClassType, InputFieldType } from "@/types/api";
import { useMemo } from "react";
import ToolsComponent from "./components/ToolsComponent";
import DictComponent from "./components/dictComponent";
import { EmptyParameterComponent } from "./components/emptyParameterComponent";
import FloatComponent from "./components/floatComponent";
import InputFileComponent from "./components/inputFileComponent";
import InputListComponent from "./components/inputListComponent";
import IntComponent from "./components/intComponent";
import KeypairListComponent from "./components/keypairListComponent";
import LinkComponent from "./components/linkComponent";
import MultiselectComponent from "./components/multiselectComponent";
import PromptAreaComponent from "./components/promptComponent";
import QueryComponent from "./components/queryComponent";
import { RefreshParameterComponent } from "./components/refreshParameterComponent";
import SortableListComponent from "./components/sortableListComponent";
import { StrRenderComponent } from "./components/strRenderComponent";
import ToggleShadComponent from "./components/toggleShadComponent";
import { InputProps, NodeInfoType } from "./types";

export function ParameterRenderComponent({
  handleOnNewValue,
  name,
  nodeId,
  templateData,
  templateValue,
  editNode,
  handleNodeClass,
  nodeClass,
  disabled,
  placeholder,
  isToolMode,
  nodeInformationMetadata,
}: {
  handleOnNewValue:
    | handleOnNewValueType
    | ((value: string, key: string) => void);
  name: string;
  nodeId: string;
  templateData: Partial<InputFieldType>;
  templateValue: any;
  editNode: boolean;
  handleNodeClass: (value: any, code?: string, type?: string) => void;
  nodeClass: APIClassType;
  disabled: boolean;
  placeholder?: string;
  isToolMode?: boolean;
  nodeInformationMetadata?: NodeInfoType;
}) {
  const id = (
    templateData.type +
    "_" +
    (editNode ? "edit_" : "") +
    templateData.name
  ).toLowerCase();

  const renderComponent = (): React.ReactElement<InputProps> => {
    const baseInputProps: InputProps = {
      id,
      value: templateValue,
      editNode,
      handleOnNewValue: handleOnNewValue as handleOnNewValueType,
      disabled,
      nodeClass,
      handleNodeClass,
      nodeId,
      helperText: templateData?.helper_text,
      readonly: templateData.readonly,
      placeholder,
      isToolMode,
      nodeInformationMetadata,
      hasRefreshButton: templateData.refresh_button,
    };

    if (TEXT_FIELD_TYPES.includes(templateData.type ?? "")) {
      if (templateData.list) {
        if (!templateData.options) {
          return (
            <InputListComponent
              {...baseInputProps}
              componentName={name}
              id={`inputlist_${id}`}
              listAddLabel={templateData?.list_add_label}
            />
          );
        }
        if (!!templateData.options) {
          return (
            <MultiselectComponent
              {...baseInputProps}
              combobox={templateData.combobox}
              options={
                (Array.isArray(templateData.options)
                  ? templateData.options
                  : [templateData.options]) || []
              }
              id={`multiselect_${id}`}
            />
          );
        }
      }
      return (
        <StrRenderComponent
          {...baseInputProps}
          nodeId={nodeId}
          nodeClass={nodeClass}
          handleNodeClass={handleNodeClass}
          templateData={templateData}
          name={name}
          display_name={templateData.display_name ?? ""}
          editNode={editNode}
        />
      );
    }
    switch (templateData.type) {
      case "NestedDict":
        return (
          <DictComponent
            name={name ?? ""}
            {...baseInputProps}
            id={`dict_${id}`}
          />
        );
      case "dict":
        return (
          <KeypairListComponent
            {...baseInputProps}
            isList={templateData.list ?? false}
            id={`keypair_${id}`}
          />
        );
      case "bool":
        return (
          <ToggleShadComponent
            size="medium"
            {...baseInputProps}
            id={`toggle_${id}`}
          />
        );
      case "link":
        return (
          <CustomLinkComponent
            {...baseInputProps}
            icon={templateData.icon}
            text={templateData.text}
            id={`link_${id}`}
          />
        );
      case "float":
        return (
          <FloatComponent
            {...baseInputProps}
            id={`float_${id}`}
            rangeSpec={templateData.range_spec}
          />
        );
      case "int":
        return (
          <IntComponent
            {...baseInputProps}
            rangeSpec={templateData.range_spec}
            id={`int_${id}`}
          />
        );
      case "file":
        return (
          <InputFileComponent
            {...baseInputProps}
            fileTypes={templateData.fileTypes}
            file_path={templateData.file_path}
            isList={templateData.list ?? false}
<<<<<<< HEAD
=======
            tempFile={templateData.temp_file ?? true}
>>>>>>> 70b8f290
            id={`inputfile_${id}`}
          />
        );
      case "prompt":
        return (
          <PromptAreaComponent
            {...baseInputProps}
            readonly={!!nodeClass.flow}
            field_name={name}
            id={`promptarea_${id}`}
          />
        );
      case "code":
        return <CodeAreaComponent {...baseInputProps} id={`codearea_${id}`} />;
      case "table":
        return (
          <TableNodeComponent
            {...baseInputProps}
            description={templateData.info || "Add or edit data"}
            columns={templateData?.table_schema?.columns}
            tableTitle={templateData?.display_name ?? "Table"}
            table_options={templateData?.table_options}
            trigger_icon={templateData?.trigger_icon}
            trigger_text={templateData?.trigger_text}
            table_icon={templateData?.table_icon}
          />
        );
      case "tools":
        return (
          <ToolsComponent
            {...baseInputProps}
            description={templateData.info || "Add or edit data"}
            title={nodeClass?.display_name ?? "Tools"}
            icon={nodeClass?.icon ?? ""}
            template={nodeClass?.template}
          />
        );
      case "slider":
        return (
          <SliderComponent
            {...baseInputProps}
            value={templateValue}
            rangeSpec={templateData.range_spec}
            minLabel={templateData?.min_label}
            maxLabel={templateData?.max_label}
            minLabelIcon={templateData?.min_label_icon}
            maxLabelIcon={templateData?.max_label_icon}
            sliderButtons={templateData?.slider_buttons}
            sliderButtonsOptions={templateData?.slider_buttons_options}
            sliderInput={templateData?.slider_input}
            id={`slider_${id}`}
          />
        );
      case "sortableList":
        return (
          <SortableListComponent
            {...baseInputProps}
            helperText={templateData?.helper_text}
            helperMetadata={templateData?.helper_text_metadata}
            options={templateData?.options}
            searchCategory={templateData?.search_category}
            limit={templateData?.limit}
          />
        );
      case "connect":
        const link =
          templateData?.options?.find(
            (option: any) => option?.name === templateValue,
          )?.link || "";

        return (
          <CustomConnectionComponent
            {...baseInputProps}
            name={name}
            nodeId={nodeId}
            nodeClass={nodeClass}
            helperText={templateData?.helper_text}
            helperMetadata={templateData?.helper_text_metadata}
            options={templateData?.options}
            searchCategory={templateData?.search_category}
            buttonMetadata={templateData?.button_metadata}
            connectionLink={link as string}
          />
        );
      case "tab":
        return (
          <TabComponent
            {...baseInputProps}
            options={templateData?.options || []}
            id={`tab_${id}`}
          />
        );
      case "query":
        return (
          <QueryComponent
            {...baseInputProps}
            display_name={templateData.display_name ?? ""}
            info={templateData.info ?? ""}
            separator={templateData.separator}
            id={`query_${id}`}
          />
        );
      default:
        return <EmptyParameterComponent {...baseInputProps} />;
    }
  };

  return useMemo(
    () => (
      <RefreshParameterComponent
        templateData={templateData}
        disabled={disabled}
        nodeId={nodeId}
        editNode={editNode}
        nodeClass={nodeClass}
        handleNodeClass={handleNodeClass}
        name={name}
      >
        {renderComponent()}
      </RefreshParameterComponent>
    ),
    [templateData, disabled, nodeId, editNode, nodeClass, name, templateValue],
  );
}<|MERGE_RESOLUTION|>--- conflicted
+++ resolved
@@ -177,10 +177,7 @@
             fileTypes={templateData.fileTypes}
             file_path={templateData.file_path}
             isList={templateData.list ?? false}
-<<<<<<< HEAD
-=======
             tempFile={templateData.temp_file ?? true}
->>>>>>> 70b8f290
             id={`inputfile_${id}`}
           />
         );
