import type { handleOnNewValueType } from "@/CustomNodes/hooks/use-handle-new-value";
import CodeAreaComponent from "@/components/core/parameterRenderComponent/components/codeAreaComponent";
import SliderComponent from "@/components/core/parameterRenderComponent/components/sliderComponent";
import TableNodeComponent from "@/components/core/parameterRenderComponent/components/TableNodeComponent";
import TabComponent from "@/components/core/parameterRenderComponent/components/tabComponent";
import { TEXT_FIELD_TYPES } from "@/constants/constants";
import CustomConnectionComponent from "@/customization/components/custom-connectionComponent";
import CustomInputFileComponent from "@/customization/components/custom-input-file";
import CustomLinkComponent from "@/customization/components/custom-linkComponent";
import type { APIClassType, InputFieldType } from "@/types/api";
import DictComponent from "./components/dictComponent";
import { EmptyParameterComponent } from "./components/emptyParameterComponent";
import FloatComponent from "./components/floatComponent";
<<<<<<< HEAD
import InputDatasetComponent from "./components/inputDatasetComponent";
import InputFileComponent from "./components/inputFileComponent";
=======
>>>>>>> 226c71bb
import InputListComponent from "./components/inputListComponent";
import IntComponent from "./components/intComponent";
import KeypairListComponent from "./components/keypairListComponent";
import McpComponent from "./components/mcpComponent";
import MultiselectComponent from "./components/multiselectComponent";
import PromptAreaComponent from "./components/promptComponent";
import QueryComponent from "./components/queryComponent";
import SortableListComponent from "./components/sortableListComponent";
import { StrRenderComponent } from "./components/strRenderComponent";
import ToolsComponent from "./components/ToolsComponent";
import ToggleShadComponent from "./components/toggleShadComponent";
import type { InputProps, NodeInfoType } from "./types";

export function ParameterRenderComponent({
  handleOnNewValue,
  name,
  nodeId,
  templateData,
  templateValue,
  editNode,
  handleNodeClass,
  nodeClass,
  disabled,
  placeholder,
  isToolMode,
  nodeInformationMetadata,
}: {
  handleOnNewValue:
    | handleOnNewValueType
    | ((value: string, key: string) => void);
  name: string;
  nodeId: string;
  templateData: Partial<InputFieldType>;
  templateValue: any;
  editNode: boolean;
  handleNodeClass: (value: any, code?: string, type?: string) => void;
  nodeClass: APIClassType;
  disabled: boolean;
  placeholder?: string;
  isToolMode?: boolean;
  nodeInformationMetadata?: NodeInfoType;
}) {
  const id = (
    templateData.type +
    "_" +
    (editNode ? "edit_" : "") +
    templateData.name
  ).toLowerCase();

  const renderComponent = (): React.ReactElement<InputProps> => {
    const baseInputProps: InputProps = {
      id,
      value: templateValue,
      editNode,
      handleOnNewValue: handleOnNewValue as handleOnNewValueType,
      disabled,
      nodeClass,
      handleNodeClass,
      nodeId,
      helperText: templateData?.helper_text,
      readonly: templateData.readonly,
      placeholder,
      isToolMode,
      nodeInformationMetadata,
      hasRefreshButton: templateData.refresh_button,
    };

    if (TEXT_FIELD_TYPES.includes(templateData.type ?? "")) {
      if (templateData.list) {
        if (!templateData.options) {
          return (
            <InputListComponent
              {...baseInputProps}
              componentName={name}
              id={`inputlist_${id}`}
              listAddLabel={templateData?.list_add_label}
            />
          );
        }
        if (templateData.options) {
          return (
            <MultiselectComponent
              {...baseInputProps}
              combobox={templateData.combobox}
              options={
                (Array.isArray(templateData.options)
                  ? templateData.options
                  : [templateData.options]) || []
              }
              id={`multiselect_${id}`}
            />
          );
        }
      }
      return (
        <StrRenderComponent
          {...baseInputProps}
          nodeId={nodeId}
          nodeClass={nodeClass}
          handleNodeClass={handleNodeClass}
          templateData={templateData}
          name={name}
          display_name={templateData.display_name ?? ""}
          editNode={editNode}
        />
      );
    }
    switch (templateData.type) {
      case "NestedDict":
        return (
          <DictComponent
            name={name ?? ""}
            {...baseInputProps}
            id={`dict_${id}`}
          />
        );
      case "dict":
        return (
          <KeypairListComponent
            {...baseInputProps}
            isList={templateData.list ?? false}
            id={`keypair_${id}`}
          />
        );
      case "bool":
        return (
          <ToggleShadComponent
            size="medium"
            {...baseInputProps}
            id={`toggle_${id}`}
          />
        );
      case "link":
        return (
          <CustomLinkComponent
            {...baseInputProps}
            icon={templateData.icon}
            text={templateData.text}
            id={`link_${id}`}
          />
        );
      case "float":
        return (
          <FloatComponent
            {...baseInputProps}
            id={`float_${id}`}
            rangeSpec={templateData.range_spec}
          />
        );
      case "int":
        return (
          <IntComponent
            {...baseInputProps}
            rangeSpec={templateData.range_spec}
            id={`int_${id}`}
          />
        );
      case "file":
        return (
          <CustomInputFileComponent
            {...baseInputProps}
            fileTypes={templateData.fileTypes}
            file_path={templateData.file_path}
            isList={templateData.list ?? false}
            tempFile={templateData.temp_file ?? true}
            id={`inputfile_${id}`}
          />
        );
      case "prompt":
        return (
          <PromptAreaComponent
            {...baseInputProps}
            readonly={!!nodeClass.flow}
            field_name={name}
            id={`promptarea_${id}`}
          />
        );
      case "code":
        return <CodeAreaComponent {...baseInputProps} id={`codearea_${id}`} />;
      case "table":
        return (
          <TableNodeComponent
            {...baseInputProps}
            description={templateData.info || "Add or edit data"}
            columns={templateData?.table_schema?.columns}
            tableTitle={templateData?.display_name ?? "Table"}
            table_options={templateData?.table_options}
            trigger_icon={templateData?.trigger_icon}
            trigger_text={templateData?.trigger_text}
            table_icon={templateData?.table_icon}
          />
        );
      case "tools":
        return (
          <ToolsComponent
            {...baseInputProps}
            description={templateData.info || "Add or edit data"}
            title={nodeClass?.display_name ?? "Tools"}
            icon={nodeClass?.icon ?? ""}
            template={nodeClass?.template}
          />
        );
      case "slider":
        return (
          <SliderComponent
            {...baseInputProps}
            value={templateValue}
            rangeSpec={templateData.range_spec}
            minLabel={templateData?.min_label}
            maxLabel={templateData?.max_label}
            minLabelIcon={templateData?.min_label_icon}
            maxLabelIcon={templateData?.max_label_icon}
            sliderButtons={templateData?.slider_buttons}
            sliderButtonsOptions={templateData?.slider_buttons_options}
            sliderInput={templateData?.slider_input}
            id={`slider_${id}`}
          />
        );
      case "sortableList":
        return (
          <SortableListComponent
            {...baseInputProps}
            helperText={templateData?.helper_text}
            helperMetadata={templateData?.helper_text_metadata}
            options={templateData?.options}
            searchCategory={templateData?.search_category}
            limit={templateData?.limit}
          />
        );
      case "connect": {
        const link =
          templateData?.options?.find(
            (option: any) => option?.name === templateValue,
          )?.link || "";

        return (
          <CustomConnectionComponent
            {...baseInputProps}
            name={name}
            nodeId={nodeId}
            nodeClass={nodeClass}
            helperText={templateData?.helper_text}
            helperMetadata={templateData?.helper_text_metadata}
            options={templateData?.options}
            searchCategory={templateData?.search_category}
            buttonMetadata={templateData?.button_metadata}
            connectionLink={link as string}
          />
        );
      }
      case "tab":
        return (
          <TabComponent
            {...baseInputProps}
            options={templateData?.options || []}
            id={`tab_${id}`}
          />
        );
      case "query":
        return (
          <QueryComponent
            {...baseInputProps}
            display_name={templateData.display_name ?? ""}
            info={templateData.info ?? ""}
            separator={templateData.separator}
            id={`query_${id}`}
          />
        );
      case "mcp":
        return (
          <McpComponent
            {...baseInputProps}
            id={`mcp_${id}`}
            editNode={editNode}
            disabled={disabled}
            value={templateValue}
          />
        );
      case "dataset":
        return (
          <InputDatasetComponent
            {...baseInputProps}
            datasetTypes={templateData.datasetTypes}
            dataset_path={templateData.dataset_path}
            isList={templateData.list ?? false}
            id={`inputdataset_${id}`}
          />
        );
      default:
        return <EmptyParameterComponent {...baseInputProps} />;
    }
  };

  return renderComponent();
}<|MERGE_RESOLUTION|>--- conflicted
+++ resolved
@@ -11,11 +11,6 @@
 import DictComponent from "./components/dictComponent";
 import { EmptyParameterComponent } from "./components/emptyParameterComponent";
 import FloatComponent from "./components/floatComponent";
-<<<<<<< HEAD
-import InputDatasetComponent from "./components/inputDatasetComponent";
-import InputFileComponent from "./components/inputFileComponent";
-=======
->>>>>>> 226c71bb
 import InputListComponent from "./components/inputListComponent";
 import IntComponent from "./components/intComponent";
 import KeypairListComponent from "./components/keypairListComponent";
@@ -294,16 +289,6 @@
             value={templateValue}
           />
         );
-      case "dataset":
-        return (
-          <InputDatasetComponent
-            {...baseInputProps}
-            datasetTypes={templateData.datasetTypes}
-            dataset_path={templateData.dataset_path}
-            isList={templateData.list ?? false}
-            id={`inputdataset_${id}`}
-          />
-        );
       default:
         return <EmptyParameterComponent {...baseInputProps} />;
     }
