import { cloneDeep } from "lodash";
import { ReactNode, useEffect, useRef, useState } from "react";
import { Handle, Position, useUpdateNodeInternals } from "reactflow";
import CodeAreaComponent from "../../../../components/codeAreaComponent";
import DictComponent from "../../../../components/dictComponent";
import Dropdown from "../../../../components/dropdownComponent";
import FloatComponent from "../../../../components/floatComponent";
import { default as IconComponent } from "../../../../components/genericIconComponent";
import InputFileComponent from "../../../../components/inputFileComponent";
import InputGlobalComponent from "../../../../components/inputGlobalComponent";
import InputListComponent from "../../../../components/inputListComponent";
import IntComponent from "../../../../components/intComponent";
import KeypairListComponent from "../../../../components/keypairListComponent";
import PromptAreaComponent from "../../../../components/promptComponent";
import ShadTooltip from "../../../../components/shadTooltipComponent";
import TextAreaComponent from "../../../../components/textAreaComponent";
import ToggleShadComponent from "../../../../components/toggleShadComponent";
import { Button } from "../../../../components/ui/button";
import { RefreshButton } from "../../../../components/ui/refreshButton";
import {
  LANGFLOW_SUPPORTED_TYPES,
  TOOLTIP_EMPTY,
} from "../../../../constants/constants";
import { Case } from "../../../../shared/components/caseComponent";
import useAlertStore from "../../../../stores/alertStore";
import useFlowStore from "../../../../stores/flowStore";
import useFlowsManagerStore from "../../../../stores/flowsManagerStore";
import { useTypesStore } from "../../../../stores/typesStore";
import { APIClassType } from "../../../../types/api";
import { ParameterComponentType } from "../../../../types/components";
import {
  debouncedHandleUpdateValues,
  handleUpdateValues,
} from "../../../../utils/parameterUtils";
import {
  convertObjToArray,
  convertValuesToNumbers,
  hasDuplicateKeys,
  isValidConnection,
  scapedJSONStringfy,
} from "../../../../utils/reactflowUtils";
import { nodeColors } from "../../../../utils/styleUtils";
import { classNames, groupByFamily } from "../../../../utils/utils";
import useFetchDataOnMount from "../../../hooks/use-fetch-data-on-mount";
import useHandleOnNewValue from "../../../hooks/use-handle-new-value";
import useHandleNodeClass from "../../../hooks/use-handle-node-class";
import useHandleRefreshButtonPress from "../../../hooks/use-handle-refresh-buttons";
import TooltipRenderComponent from "../tooltipRenderComponent";

export default function ParameterComponent({
  left,
  id,
  data,
  tooltipTitle,
  title,
  color,
  type,
  name = "",
  required = false,
  optionalHandle = null,
  info = "",
  proxy,
  showNode,
  index = "",
}: ParameterComponentType): JSX.Element {
  const ref = useRef<HTMLDivElement>(null);
  const refHtml = useRef<HTMLDivElement & ReactNode>(null);
  const infoHtml = useRef<HTMLDivElement & ReactNode>(null);
  const setErrorData = useAlertStore((state) => state.setErrorData);
  const currentFlow = useFlowsManagerStore((state) => state.currentFlow);
  const nodes = useFlowStore((state) => state.nodes);
  const edges = useFlowStore((state) => state.edges);
  const setNode = useFlowStore((state) => state.setNode);
  const myData = useTypesStore((state) => state.data);
  const takeSnapshot = useFlowsManagerStore((state) => state.takeSnapshot);
  const [isLoading, setIsLoading] = useState(false);
  const updateNodeInternals = useUpdateNodeInternals();
  const [errorDuplicateKey, setErrorDuplicateKey] = useState(false);
  const flow = currentFlow?.data?.nodes ?? null;
  const groupedEdge = useRef(null);
  const setFilterEdge = useFlowStore((state) => state.setFilterEdge);

  const { handleOnNewValue: handleOnNewValueHook } = useHandleOnNewValue(
    data,
    name,
    takeSnapshot,
    handleUpdateValues,
    debouncedHandleUpdateValues,
    setNode,
    renderTooltips,
    isLoading,
    setIsLoading,
  );

  const { handleNodeClass: handleNodeClassHook } = useHandleNodeClass(
    data,
    name,
    takeSnapshot,
    setNode,
    updateNodeInternals,
    renderTooltips,
  );

  const { handleRefreshButtonPress: handleRefreshButtonPressHook } =
    useHandleRefreshButtonPress(setIsLoading, setNode, renderTooltips);

  let disabled =
    edges.some(
      (edge) =>
        edge.targetHandle === scapedJSONStringfy(proxy ? { ...id, proxy } : id)
    ) ?? false;

  const handleRefreshButtonPress = async (name, data) => {
    handleRefreshButtonPressHook(name, data);
  };

  useFetchDataOnMount(
    data,
    name,
    handleUpdateValues,
    setNode,
    renderTooltips,
    setIsLoading,
  );

  const handleOnNewValue = async (
    newValue: string | string[] | boolean | Object[],
    skipSnapshot: boolean | undefined = false
  ): Promise<void> => {
    handleOnNewValueHook(newValue, skipSnapshot);
  };

  const handleNodeClass = (newNodeClass: APIClassType, code?: string): void => {
    handleNodeClassHook(newNodeClass, code);
  };

  useEffect(() => {
    // @ts-ignore
    infoHtml.current = (
      <div className="h-full w-full break-words">
        {info.split("\n").map((line, index) => (
          <p key={index} className="block">
            {line}
          </p>
        ))}
      </div>
    );
  }, [info]);

  function renderTooltips() {
    let groupedObj: any = groupByFamily(myData, tooltipTitle!, left, flow!);
    groupedEdge.current = groupedObj;

    if (groupedObj && groupedObj.length > 0) {
      //@ts-ignore
      refHtml.current = groupedObj.map((item, index) => {
<<<<<<< HEAD
        return <TooltipRenderComponent index={index} item={item} left={left} />;
=======
        const Icon: any =
          nodeIconsLucide[item.family] ?? nodeIconsLucide["unknown"];

        return (
          <div
            key={index}
            data-testid={`available-${left ? "input" : "output"}-${
              item.family
            }`}
          >
            {index === 0 && (
              <span>{left ? INPUT_HANDLER_HOVER : OUTPUT_HANDLER_HOVER}</span>
            )}
            <span
              key={index}
              className={classNames(
                index > 0 ? "mt-2 flex items-center" : "mt-3 flex items-center"
              )}
            >
              <div
                className="h-5 w-5"
                style={{
                  color: nodeColors[item.family],
                }}
              >
                <Icon
                  className="h-5 w-5"
                  strokeWidth={1.5}
                  style={{
                    color: nodeColors[item.family] ?? nodeColors.unknown,
                  }}
                />
              </div>
              <span
                className="ps-2 text-xs text-foreground"
                data-testid={`tooltip-${nodeNames[item.family] ?? "Other"}`}
              >
                {nodeNames[item.family] ?? "Other"}{" "}
                {item?.display_name && item?.display_name?.length > 0 ? (
                  <span
                    className="text-xs"
                    data-testid={`tooltip-${item?.display_name}`}
                  >
                    {" "}
                    {item.display_name === "" ? "" : " - "}
                    {item.display_name.split(", ").length > 2
                      ? item.display_name.split(", ").map((el, index) => (
                          <React.Fragment key={el + name}>
                            <span>
                              {index ===
                              item.display_name.split(", ").length - 1
                                ? el
                                : (el += `, `)}
                            </span>
                          </React.Fragment>
                        ))
                      : item.display_name}
                  </span>
                ) : (
                  <span
                    className="text-xs"
                    data-testid={`tooltip-${item?.type}`}
                  >
                    {" "}
                    {item.type === "" ? "" : " - "}
                    {item.type.split(", ").length > 2
                      ? item.type.split(", ").map((el, index) => (
                          <React.Fragment key={el + name}>
                            <span>
                              {index === item.type.split(", ").length - 1
                                ? el
                                : (el += `, `)}
                            </span>
                          </React.Fragment>
                        ))
                      : item.type}
                  </span>
                )}
              </span>
            </span>
          </div>
        );
>>>>>>> 5c2ab597
      });
    } else {
      //@ts-ignore
      refHtml.current = (
        <span data-testid={`empty-tooltip-filter`}>{TOOLTIP_EMPTY}</span>
      );
    }
  }

  // If optionalHandle is an empty list, then it is not an optional handle
  if (optionalHandle && optionalHandle.length === 0) {
    optionalHandle = null;
  }

  useEffect(() => {
    renderTooltips();
  }, [tooltipTitle, flow]);

  console.log(left === true && type === "dict");

  return !showNode ? (
    left && LANGFLOW_SUPPORTED_TYPES.has(type ?? "") && !optionalHandle ? (
      <></>
    ) : (
      <Button className="h-7 truncate bg-muted p-0 text-sm font-normal text-black hover:bg-muted">
        <div className="flex">
          <ShadTooltip
            styleClasses={"tooltip-fixed-width custom-scroll nowheel"}
            delayDuration={1000}
            content={refHtml.current}
            side={left ? "left" : "right"}
          >
            <Handle
              data-test-id={`handle-${title.toLowerCase()}-${
                left ? "target" : "source"
              }`}
              type={left ? "target" : "source"}
              position={left ? Position.Left : Position.Right}
              key={
                proxy
                  ? scapedJSONStringfy({ ...id, proxy })
                  : scapedJSONStringfy(id)
              }
              id={
                proxy
                  ? scapedJSONStringfy({ ...id, proxy })
                  : scapedJSONStringfy(id)
              }
              isValidConnection={(connection) =>
                isValidConnection(connection, nodes, edges)
              }
              className={classNames(
                left ? "my-12 -ml-0.5 " : " my-12 -mr-0.5 ",
                "h-3 w-3 rounded-full border-2 bg-background",
                !showNode ? "mt-0" : ""
              )}
              style={{
                borderColor: color ?? nodeColors.unknown,
              }}
              onClick={() => {
                setFilterEdge(groupedEdge.current);
              }}
            ></Handle>
          </ShadTooltip>
        </div>
      </Button>
    )
  ) : (
    <div
      ref={ref}
      className={
        "relative mt-1 flex w-full flex-wrap items-center justify-between bg-muted px-5 py-2" +
        ((name === "code" && type === "code") ||
        (name.includes("code") && proxy)
          ? " hidden "
          : "")
      }
    >
      <>
        <div
          className={
            "flex w-full items-center truncate text-sm" +
            (left ? "" : " justify-end")
          }
        >
          <Case condition={left && data.node?.frozen}>
            <div className="pr-1">
              <IconComponent className="h-5 w-5 text-ice" name={"Snowflake"} />
            </div>
          </Case>

          {proxy ? (
            <ShadTooltip content={<span>{proxy.id}</span>}>
              <span className={!left && data.node?.frozen ? " text-ice" : ""}>
                {title}
              </span>
            </ShadTooltip>
          ) : (
            <span className={!left && data.node?.frozen ? " text-ice" : ""}>
              {title}
            </span>
          )}
          <span className={(required ? "ml-2 " : "") + "text-status-red"}>
            {required ? "*" : ""}
          </span>
          <div className="">
            {info !== "" && (
              <ShadTooltip content={infoHtml.current}>
                {/* put div to avoid bug that does not display tooltip */}
                <div>
                  <IconComponent
                    name="Info"
                    className="relative bottom-px ml-1.5 h-3 w-4"
                  />
                </div>
              </ShadTooltip>
            )}
          </div>
        </div>
        {left && LANGFLOW_SUPPORTED_TYPES.has(type ?? "") && !optionalHandle ? (
          <></>
        ) : (
          <Button className="h-7 truncate bg-muted p-0 text-sm font-normal text-black hover:bg-muted">
            <div className="flex">
              <ShadTooltip
                styleClasses={"tooltip-fixed-width custom-scroll nowheel"}
                delayDuration={1000}
                content={refHtml.current}
                side={left ? "left" : "right"}
              >
                <Handle
                  data-test-id={`handle-${title.toLowerCase()}-${
                    left ? "left" : "right"
                  }`}
                  type={left ? "target" : "source"}
                  position={left ? Position.Left : Position.Right}
                  key={scapedJSONStringfy(proxy ? { ...id, proxy } : id)}
                  id={scapedJSONStringfy(proxy ? { ...id, proxy } : id)}
                  isValidConnection={(connection) =>
                    isValidConnection(connection, nodes, edges)
                  }
                  className={classNames(
<<<<<<< HEAD
                    left ? "-ml-0.5" : "-mr-0.5",
                    "h-3 w-3 rounded-full border-2 bg-background",
=======
                    left ? "-ml-0.5 " : "-mr-0.5 ",
                    "h-3 w-3 rounded-full border-2 bg-background"
>>>>>>> 5c2ab597
                  )}
                  style={{ borderColor: color ?? nodeColors.unknown }}
                  onClick={() => setFilterEdge(groupedEdge.current)}
                />
              </ShadTooltip>
            </div>
          </Button>
        )}

        <Case
          condition={
            left === true &&
            type === "str" &&
            !data.node?.template[name]?.options
          }
        >
          <div className="w-full">
            <Case condition={data.node?.template[name]?.list}>
              <div
                className={
                  // Commenting this out until we have a better
                  // way to display
                  // (data.node?.template[name]?.refresh ? "w-5/6 " : "") +
                  "flex-grow"
                }
              >
                <InputListComponent
                  componentName={name}
                  disabled={disabled}
                  value={
                    !data.node!.template[name]?.value ||
                    data.node!.template[name]?.value === ""
                      ? [""]
                      : data.node!.template[name]?.value
                  }
                  onChange={handleOnNewValue}
                />
              </div>
            </Case>
            <Case condition={data.node?.template[name]?.multiline}>
              <div className="mt-2 flex w-full flex-col ">
                <div className="flex-grow">
                  <TextAreaComponent
                    disabled={disabled}
                    value={data.node!.template[name]?.value ?? ""}
                    onChange={handleOnNewValue}
                    id={"textarea-" + data.node!.template[name]?.name}
                    data-testid={"textarea-" + data.node!.template[name]?.name}
                  />
                </div>
                {data.node?.template[name]?.refresh_button && (
                  <div className="flex-grow">
                    <RefreshButton
                      isLoading={isLoading}
                      disabled={disabled}
                      name={name}
                      data={data}
                      button_text={
                        data.node?.template[name]?.refresh_button_text ??
                        "Refresh"
                      }
                      className="extra-side-bar-buttons mt-1"
                      handleUpdateValues={handleRefreshButtonPress}
                      id={"refresh-button-" + name}
                    />
                  </div>
                )}
              </div>
            </Case>
            <Case
              condition={
                !data.node?.template[name]?.multiline &&
                !data.node?.template[name]?.list
              }
            >
              <div className="mt-2 flex w-full items-center">
                <div
                  className={
                    "flex-grow " +
                    (data.node?.template[name]?.refresh_button ? "w-5/6" : "")
                  }
                >
                  <InputGlobalComponent
                    disabled={disabled}
                    onChange={handleOnNewValue}
                    setDb={(value) => {
                      setNode(data.id, (oldNode) => {
                        let newNode = cloneDeep(oldNode);
                        newNode.data = {
                          ...newNode.data,
                        };
                        newNode.data.node.template[name].load_from_db = value;
                        return newNode;
                      });
                    }}
                    name={name}
                    data={data}
                  />
                </div>
                {data.node?.template[name]?.refresh_button && (
                  <div className="w-1/6">
                    <RefreshButton
                      isLoading={isLoading}
                      disabled={disabled}
                      name={name}
                      data={data}
                      button_text={
                        data.node?.template[name]?.refresh_button_text ??
                        "Refresh"
                      }
                      className="extra-side-bar-buttons ml-2 mt-1"
                      handleUpdateValues={handleRefreshButtonPress}
                      id={"refresh-button-" + name}
                    />
                  </div>
                )}
              </div>
            </Case>
          </div>
        </Case>

        <Case condition={left === true && type === "bool"}>
          <div className="mt-2 w-full">
            <ToggleShadComponent
              id={"toggle-" + name}
              disabled={disabled}
              enabled={data.node?.template[name]?.value ?? false}
              setEnabled={handleOnNewValue}
              size="large"
              editNode={false}
            />
          </div>
        </Case>

        <Case condition={left === true && type === "float"}>
          <div className="mt-2 w-full">
            <FloatComponent
              disabled={disabled}
              value={data.node?.template[name]?.value ?? ""}
              rangeSpec={data.node?.template[name]?.rangeSpec}
              onChange={handleOnNewValue}
            />
          </div>
        </Case>

        <Case
          condition={
            left === true &&
            type === "str" &&
            (data.node?.template[name]?.options ||
              data.node?.template[name]?.real_time_refresh)
          }
        >
          <div className="mt-2 flex w-full items-center">
            <div className="w-5/6 flex-grow">
              <Dropdown
                disabled={disabled}
                isLoading={isLoading}
                options={data.node!.template[name]?.options}
                onSelect={handleOnNewValue}
                value={data.node!.template[name]?.value}
                id={"dropdown-" + name}
              />
            </div>
            {data.node?.template[name]?.refresh_button && (
              <div className="w-1/6">
                <RefreshButton
                  isLoading={isLoading}
                  disabled={disabled}
                  name={name}
                  data={data}
                  button_text={data.node?.template[name]?.refresh_button_text}
                  className="extra-side-bar-buttons ml-2 mt-1"
                  handleUpdateValues={handleRefreshButtonPress}
                  id={"refresh-button-" + name}
                />
              </div>
            )}
          </div>
        </Case>

        <Case condition={left === true && type === "code"}>
          <div className="mt-2 w-full">
            <CodeAreaComponent
              readonly={
                data.node?.flow && data.node.template[name]?.dynamic
                  ? true
                  : false
              }
              dynamic={data.node?.template[name]?.dynamic ?? false}
              setNodeClass={handleNodeClass}
              nodeClass={data.node}
              disabled={disabled}
              value={data.node?.template[name]?.value ?? ""}
              onChange={handleOnNewValue}
              id={"code-input-" + name}
            />
          </div>
        </Case>

        <Case condition={left === true && type === "file"}>
          <div className="mt-2 w-full">
            <InputFileComponent
              disabled={disabled}
              value={data.node?.template[name]?.value ?? ""}
              onChange={handleOnNewValue}
              fileTypes={data.node?.template[name]?.fileTypes}
              onFileChange={(filePath: string) => {
                data.node!.template[name].file_path = filePath;
              }}
            ></InputFileComponent>
          </div>
        </Case>

        <Case condition={left === true && type === "int"}>
          <div className="mt-2 w-full">
            <IntComponent
              rangeSpec={data.node?.template[name]?.rangeSpec}
              disabled={disabled}
              value={data.node?.template[name]?.value ?? ""}
              onChange={handleOnNewValue}
              id={"int-input-" + name}
            />
          </div>
        </Case>

        <Case condition={left === true && type === "prompt"}>
          <div className="mt-2 w-full">
            <PromptAreaComponent
              readonly={data.node?.flow ? true : false}
              field_name={name}
              setNodeClass={handleNodeClass}
              nodeClass={data.node}
              disabled={disabled}
              value={data.node?.template[name]?.value ?? ""}
              onChange={handleOnNewValue}
              id={"prompt-input-" + name}
              data-testid={"prompt-input-" + name}
            />
          </div>
        </Case>

        <Case condition={left === true && type === "NestedDict"}>
          <div className="mt-2 w-full">
            <DictComponent
              disabled={disabled}
              editNode={false}
              value={
                !data.node!.template[name]?.value ||
                data.node!.template[name]?.value?.toString() === "{}"
                  ? {
                      // yourkey: "value",
                    }
                  : data.node!.template[name]?.value
              }
              onChange={handleOnNewValue}
              id="div-dict-input"
            />
          </div>
        </Case>

        <Case condition={left === true && type === "dict"}>
          <div className="mt-2 w-full">
            <KeypairListComponent
              disabled={disabled}
              editNode={false}
              value={
                data.node!.template[name]?.value?.length === 0 ||
                !data.node!.template[name]?.value
                  ? [{ "": "" }]
                  : convertObjToArray(data.node!.template[name]?.value, type!)
              }
              duplicateKey={errorDuplicateKey}
              onChange={(newValue) => {
                const valueToNumbers = convertValuesToNumbers(newValue);
                setErrorDuplicateKey(hasDuplicateKeys(valueToNumbers));
                // if data.node?.template[name]?.list is true, then the value is an array of objects
                // else we need to get the first object of the array

                if (data.node?.template[name]?.list) {
                  handleOnNewValue(valueToNumbers);
                } else handleOnNewValue(valueToNumbers[0]);
              }}
              isList={data.node?.template[name]?.list ?? false}
            />
          </div>
        </Case>
      </>
    </div>
  );
}<|MERGE_RESOLUTION|>--- conflicted
+++ resolved
@@ -89,7 +89,7 @@
     setNode,
     renderTooltips,
     isLoading,
-    setIsLoading,
+    setIsLoading
   );
 
   const { handleNodeClass: handleNodeClassHook } = useHandleNodeClass(
@@ -98,7 +98,7 @@
     takeSnapshot,
     setNode,
     updateNodeInternals,
-    renderTooltips,
+    renderTooltips
   );
 
   const { handleRefreshButtonPress: handleRefreshButtonPressHook } =
@@ -120,7 +120,7 @@
     handleUpdateValues,
     setNode,
     renderTooltips,
-    setIsLoading,
+    setIsLoading
   );
 
   const handleOnNewValue = async (
@@ -154,92 +154,7 @@
     if (groupedObj && groupedObj.length > 0) {
       //@ts-ignore
       refHtml.current = groupedObj.map((item, index) => {
-<<<<<<< HEAD
         return <TooltipRenderComponent index={index} item={item} left={left} />;
-=======
-        const Icon: any =
-          nodeIconsLucide[item.family] ?? nodeIconsLucide["unknown"];
-
-        return (
-          <div
-            key={index}
-            data-testid={`available-${left ? "input" : "output"}-${
-              item.family
-            }`}
-          >
-            {index === 0 && (
-              <span>{left ? INPUT_HANDLER_HOVER : OUTPUT_HANDLER_HOVER}</span>
-            )}
-            <span
-              key={index}
-              className={classNames(
-                index > 0 ? "mt-2 flex items-center" : "mt-3 flex items-center"
-              )}
-            >
-              <div
-                className="h-5 w-5"
-                style={{
-                  color: nodeColors[item.family],
-                }}
-              >
-                <Icon
-                  className="h-5 w-5"
-                  strokeWidth={1.5}
-                  style={{
-                    color: nodeColors[item.family] ?? nodeColors.unknown,
-                  }}
-                />
-              </div>
-              <span
-                className="ps-2 text-xs text-foreground"
-                data-testid={`tooltip-${nodeNames[item.family] ?? "Other"}`}
-              >
-                {nodeNames[item.family] ?? "Other"}{" "}
-                {item?.display_name && item?.display_name?.length > 0 ? (
-                  <span
-                    className="text-xs"
-                    data-testid={`tooltip-${item?.display_name}`}
-                  >
-                    {" "}
-                    {item.display_name === "" ? "" : " - "}
-                    {item.display_name.split(", ").length > 2
-                      ? item.display_name.split(", ").map((el, index) => (
-                          <React.Fragment key={el + name}>
-                            <span>
-                              {index ===
-                              item.display_name.split(", ").length - 1
-                                ? el
-                                : (el += `, `)}
-                            </span>
-                          </React.Fragment>
-                        ))
-                      : item.display_name}
-                  </span>
-                ) : (
-                  <span
-                    className="text-xs"
-                    data-testid={`tooltip-${item?.type}`}
-                  >
-                    {" "}
-                    {item.type === "" ? "" : " - "}
-                    {item.type.split(", ").length > 2
-                      ? item.type.split(", ").map((el, index) => (
-                          <React.Fragment key={el + name}>
-                            <span>
-                              {index === item.type.split(", ").length - 1
-                                ? el
-                                : (el += `, `)}
-                            </span>
-                          </React.Fragment>
-                        ))
-                      : item.type}
-                  </span>
-                )}
-              </span>
-            </span>
-          </div>
-        );
->>>>>>> 5c2ab597
       });
     } else {
       //@ts-ignore
@@ -382,13 +297,8 @@
                     isValidConnection(connection, nodes, edges)
                   }
                   className={classNames(
-<<<<<<< HEAD
                     left ? "-ml-0.5" : "-mr-0.5",
-                    "h-3 w-3 rounded-full border-2 bg-background",
-=======
-                    left ? "-ml-0.5 " : "-mr-0.5 ",
                     "h-3 w-3 rounded-full border-2 bg-background"
->>>>>>> 5c2ab597
                   )}
                   style={{ borderColor: color ?? nodeColors.unknown }}
                   onClick={() => setFilterEdge(groupedEdge.current)}
