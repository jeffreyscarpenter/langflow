--- conflicted
+++ resolved
@@ -1,51 +1,8 @@
 import { ENABLE_DATASTAX_LANGFLOW } from "@/customization/feature-flags";
 import { customGetHostProtocol } from "@/customization/utils/custom-get-host-protocol";
-<<<<<<< HEAD
-import useFlowStore from "@/stores/flowStore";
 import { GetCodeType } from "@/types/tweaks";
 
 /**
- * Function to get the curl code for the API
- * @param {string} flowId - The id of the flow
- * @param {boolean} isAuth - If the API is authenticated
- * @returns {string} - The curl code
- */
-export function getCurlRunCode({
-  flowId,
-  isAuth,
-  tweaksBuildedObject,
-  endpointName,
-  activeTweaks,
-}: GetCodeType): string {
-  let tweaksString = "{}";
-  const inputs = useFlowStore.getState().inputs;
-  const outputs = useFlowStore.getState().outputs;
-  const hasChatInput = inputs.some((input) => input.type === "ChatInput");
-  const hasChatOutput = outputs.some((output) => output.type === "ChatOutput");
-  if (tweaksBuildedObject)
-    tweaksString = JSON.stringify(tweaksBuildedObject, null, 2);
-  // show the endpoint name in the curl command if it exists
-
-  const { protocol, host } = customGetHostProtocol();
-
-  return `curl -X POST \\
-    "${protocol}//${host}/api/v1/run/${endpointName || flowId}?stream=false" \\
-    -H 'Content-Type: application/json'\\${
-      !isAuth ? `\n  -H 'x-api-key: <your api key>'\\` : ""
-    }
-    -d '{${!activeTweaks ? `"input_value": "message",` : ""}
-    "output_type": ${hasChatOutput ? '"chat"' : '"text"'},
-    "input_type": ${hasChatInput ? '"chat"' : '"text"'},
-    "tweaks": ${tweaksString}}'
-    `;
-}
-
-/**
-=======
-import { GetCodeType } from "@/types/tweaks";
-
-/**
->>>>>>> a412fce9
  * Generates a cURL command for making a POST request to a webhook endpoint.
  *
  * @param {Object} options - The options for generating the cURL command.
