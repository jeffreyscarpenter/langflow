import { customGetHostProtocol } from "@/customization/utils/custom-get-host-protocol";
<<<<<<< HEAD
import useFlowStore from "@/stores/flowStore";
import { GetCodeType } from "@/types/tweaks";

/**
 * Function to generate JavaScript code for interfacing with an API using the LangflowClient class.
 * @param {string} flowId - The id of the flow.
 * @param {boolean} isAuth - Whether the API requires authentication.
 * @param {any[]} tweaksBuildedObject - Customizations applied to the flow.
 * @param {string} [endpointName] - Optional endpoint name.
 * @returns {string} - The JavaScript code as a string.
 */
export default function getJsApiCode({
  flowId,
  isAuth,
  tweaksBuildedObject,
  endpointName,
  activeTweaks,
}: GetCodeType): string {
  let tweaksString = "{}";
  if (tweaksBuildedObject)
    tweaksString = JSON.stringify(tweaksBuildedObject, null, 8);
  const inputs = useFlowStore.getState().inputs;
  const outputs = useFlowStore.getState().outputs;
  const hasChatInput = inputs.some((input) => input.type === "ChatInput");
  const hasChatOutput = outputs.some((output) => output.type === "ChatOutput");

  const { protocol, host } = customGetHostProtocol();

  return `${activeTweaks ? "" : 'let inputValue = ""; // Insert input value here\n\n'}fetch(
  "${protocol}//${host}/api/v1/run/${endpointName || flowId}?stream=false",
  {
    method: "POST",
    headers: {
      "Authorization": "Bearer <TOKEN>",
      "Content-Type": "application/json",${isAuth ? '\n\t\t\t"x-api-key": <your api key>' : ""}
    },
    body: JSON.stringify({${activeTweaks ? "" : "\n\t\t\tinput_value: inputValue, "}
      output_type: ${hasChatOutput ? '"chat"' : '"text"'},
      input_type: ${hasChatInput ? '"chat"' : '"text"'},
      tweaks: ${tweaksString}
    }),
  },
)
  .then(res => res.json())
  .then(data => console.log(data))
  .catch(error => console.error('Error:', error));
`;
}
/**
=======

/**
>>>>>>> a412fce9
 * Generates JavaScript code for making API calls to a Langflow endpoint.
 *
 * @param {Object} params - The parameters for generating the API code
 * @param {string} params.flowId - The ID of the flow to run
 * @param {boolean} params.isAuthenticated - Whether authentication is required
 * @param {string} params.input_value - The input value to send to the flow
 * @param {string} params.input_type - The type of input (e.g. "text", "chat")
 * @param {string} params.output_type - The type of output (e.g. "text", "chat")
 * @param {Object} params.tweaksObject - Optional tweaks to customize flow behavior
 * @param {boolean} params.activeTweaks - Whether tweaks should be included
 * @returns {string} Generated JavaScript code as a string
 */
export function getNewJsApiCode({
  flowId,
  isAuthenticated,
  input_value,
  input_type,
  output_type,
  tweaksObject,
  activeTweaks,
  endpointName,
}: {
  flowId: string;
  isAuthenticated: boolean;
  input_value: string;
  input_type: string;
  output_type: string;
  tweaksObject: any;
  activeTweaks: boolean;
  endpointName: string;
}): string {
  const { protocol, host } = customGetHostProtocol();
  const apiUrl = `${protocol}//${host}/api/v1/run/${endpointName || flowId}`;

  const tweaksString =
    tweaksObject && activeTweaks ? JSON.stringify(tweaksObject, null, 2) : "{}";

  return `${
    isAuthenticated
      ? `// Get API key from environment variable
if (!process.env.LANGFLOW_API_KEY) {
    throw new Error('LANGFLOW_API_KEY environment variable not found. Please set your API key in the environment variables.');
}
`
      : ""
  }const payload = {
    "input_value": "${input_value}",
    "output_type": "${output_type}",
    "input_type": "${input_type}",
    // Optional: Use session tracking if needed
    "session_id": "user_1"${
      activeTweaks && tweaksObject
        ? `,
    "tweaks": ${tweaksString}`
        : ""
    }
};

const options = {
    method: 'POST',
    headers: {
        'Content-Type': 'application/json'${isAuthenticated ? ',\n        "x-api-key": process.env.LANGFLOW_API_KEY' : ""}
    },
    body: JSON.stringify(payload)
};

fetch('${apiUrl}', options)
    .then(response => response.json())
    .then(response => console.log(response))
    .catch(err => console.error(err));
    `;
}<|MERGE_RESOLUTION|>--- conflicted
+++ resolved
@@ -1,58 +1,6 @@
 import { customGetHostProtocol } from "@/customization/utils/custom-get-host-protocol";
-<<<<<<< HEAD
-import useFlowStore from "@/stores/flowStore";
-import { GetCodeType } from "@/types/tweaks";
 
 /**
- * Function to generate JavaScript code for interfacing with an API using the LangflowClient class.
- * @param {string} flowId - The id of the flow.
- * @param {boolean} isAuth - Whether the API requires authentication.
- * @param {any[]} tweaksBuildedObject - Customizations applied to the flow.
- * @param {string} [endpointName] - Optional endpoint name.
- * @returns {string} - The JavaScript code as a string.
- */
-export default function getJsApiCode({
-  flowId,
-  isAuth,
-  tweaksBuildedObject,
-  endpointName,
-  activeTweaks,
-}: GetCodeType): string {
-  let tweaksString = "{}";
-  if (tweaksBuildedObject)
-    tweaksString = JSON.stringify(tweaksBuildedObject, null, 8);
-  const inputs = useFlowStore.getState().inputs;
-  const outputs = useFlowStore.getState().outputs;
-  const hasChatInput = inputs.some((input) => input.type === "ChatInput");
-  const hasChatOutput = outputs.some((output) => output.type === "ChatOutput");
-
-  const { protocol, host } = customGetHostProtocol();
-
-  return `${activeTweaks ? "" : 'let inputValue = ""; // Insert input value here\n\n'}fetch(
-  "${protocol}//${host}/api/v1/run/${endpointName || flowId}?stream=false",
-  {
-    method: "POST",
-    headers: {
-      "Authorization": "Bearer <TOKEN>",
-      "Content-Type": "application/json",${isAuth ? '\n\t\t\t"x-api-key": <your api key>' : ""}
-    },
-    body: JSON.stringify({${activeTweaks ? "" : "\n\t\t\tinput_value: inputValue, "}
-      output_type: ${hasChatOutput ? '"chat"' : '"text"'},
-      input_type: ${hasChatInput ? '"chat"' : '"text"'},
-      tweaks: ${tweaksString}
-    }),
-  },
-)
-  .then(res => res.json())
-  .then(data => console.log(data))
-  .catch(error => console.error('Error:', error));
-`;
-}
-/**
-=======
-
-/**
->>>>>>> a412fce9
  * Generates JavaScript code for making API calls to a Langflow endpoint.
  *
  * @param {Object} params - The parameters for generating the API code
