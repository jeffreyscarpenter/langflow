--- conflicted
+++ resolved
@@ -1,20 +1,13 @@
-<<<<<<< HEAD
-import { useContext, useEffect, useRef, useState } from "react";
-=======
 // organize-imports-ignore
 import { useContext, useRef, useState } from "react";
->>>>>>> caaabf50
 import { PopUpContext } from "../../contexts/popUpContext";
 import AceEditor from "react-ace";
 import "ace-builds/src-noconflict/ext-language_tools";
 import "ace-builds/src-noconflict/mode-python";
 import "ace-builds/src-noconflict/theme-github";
 import "ace-builds/src-noconflict/theme-twilight";
-<<<<<<< HEAD
 import "ace-builds/src-noconflict/ext-language_tools";
 import "ace-builds/src-noconflict/ace";
-=======
->>>>>>> caaabf50
 // import "ace-builds/webpack-resolver";
 import { TerminalSquare } from "lucide-react";
 import { Button } from "../../components/ui/button";
@@ -80,7 +73,6 @@
 
   function handleClick() {
     setLoading(true);
-<<<<<<< HEAD
     if (!dynamic) {
       postValidateCode(code)
         .then((apiReturn) => {
@@ -91,31 +83,6 @@
             if (funcErrors.length === 0 && importsErrors.length === 0) {
               setSuccessData({
                 title: "Code is ready to run",
-=======
-    postValidateCode(code)
-      .then((apiReturn) => {
-        setLoading(false);
-        if (apiReturn.data) {
-          let importsErrors = apiReturn.data.imports.errors;
-          let funcErrors = apiReturn.data.function.errors;
-          if (funcErrors.length === 0 && importsErrors.length === 0) {
-            setSuccessData({
-              title: "Code is ready to run",
-            });
-            setValue(code);
-            setModalOpen(false);
-          } else {
-            if (funcErrors.length !== 0) {
-              setErrorData({
-                title: "There is an error in your function",
-                list: funcErrors,
-              });
-            }
-            if (importsErrors.length !== 0) {
-              setErrorData({
-                title: "There is an error in your imports",
-                list: importsErrors,
->>>>>>> caaabf50
               });
               // setValue(code);
             } else {
@@ -144,7 +111,6 @@
             title: "There is something wrong with this code, please review it",
           });
         });
-<<<<<<< HEAD
     } else {
       postCustomComponent(code, nodeClass)
         .then((apiReturn) => {
@@ -166,9 +132,6 @@
     // axios.get("/api/v1/custom_component_error").catch((err) => {
 
     // })
-=======
-      });
->>>>>>> caaabf50
   }
   const tabs = [{ name: "code" }, { name: "errors" }];
 
@@ -187,7 +150,6 @@
           </DialogTitle>
           <DialogDescription>{CODE_PROMPT_DIALOG_SUBTITLE}</DialogDescription>
         </DialogHeader>
-<<<<<<< HEAD
         <Tabs
           defaultValue={"0"}
           className="h-full w-full overflow-hidden rounded-md border bg-muted text-center"
@@ -251,27 +213,6 @@
             ))}
           </div>
         </Tabs>
-=======
-
-        <div className="code-area-modal-editor-div">
-          <AceEditor
-            value={code}
-            mode="python"
-            highlightActiveLine={true}
-            showPrintMargin={false}
-            fontSize={14}
-            showGutter
-            enableLiveAutocompletion
-            theme={dark ? "twilight" : "github"}
-            name="CodeEditor"
-            onChange={(value) => {
-              setCode(value);
-            }}
-            className="h-full w-full rounded-lg border-[1px] border-gray-300 custom-scroll dark:border-gray-600"
-          />
-        </div>
-
->>>>>>> caaabf50
         <DialogFooter>
           <Button className="mt-3" onClick={handleClick} type="submit">
             {/* {loading?(<Loading/>):'Check & Save'} */}
