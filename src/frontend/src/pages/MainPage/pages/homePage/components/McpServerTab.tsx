--- conflicted
+++ resolved
@@ -386,25 +386,6 @@
                   </div>
                 </div>
               )}
-<<<<<<< HEAD
-              language="json"
-            >
-              {MCP_SERVER_JSON}
-            </SyntaxHighlighter>
-          </div>
-          <div className="p-2 text-mmd text-muted-foreground">
-            Add this config to your client of choice. Need help? See the{" "}
-            <a
-              href={MCP_SERVER_TUTORIAL_LINK}
-              target="_blank"
-              rel="noreferrer"
-              className="text-accent-pink-foreground"
-            >
-              setup guide
-            </a>
-            .
-          </div>
-=======
               {autoInstallers.map((installer) => (
                 <Button
                   variant="ghost"
@@ -472,7 +453,6 @@
               ))}
             </div>
           )}
->>>>>>> a412fce9
         </div>
       </div>
     </div>
