---
title: Quickstart
slug: /get-started-quickstart
---

import Icon from "@site/src/components/icon";
import Tabs from '@theme/Tabs';
import TabItem from '@theme/TabItem';

Get started with Langflow by loading a template flow, running it, and then serving it at the `/run` API endpoint.

## Prerequisites

- [A running Langflow instance](/get-started-installation)
- [An OpenAI API key](https://platform.openai.com/api-keys)

## Run the Simple Agent template flow

1. In Langflow, click **New Flow**, and then select the **Simple Agent** template.

![Simple agent starter flow](/img/quickstart-simple-agent-flow.png)

The Simple Agent flow consists of an [Agent component](/agents) connected to [Chat I/O components](/components-io), a [Calculator component](/components-tools#calculator-tool), and a [URL component](/components-data#url). When you run this flow, you submit a query to the agent through the Chat Input component, the agent uses the Calculator and URL tools to generate a response, and then returns the response through the Chat Output component.

Many components can be tools for agents, including [Model Context Protocol (MCP) servers](/mcp-server). The agent decides which tools to call based on the context of a given query.

2. In the **Agent** component's settings, in the **OpenAI API Key** field, enter your OpenAI API key.
This guide uses an OpenAI model for demonstration purposes. If you want to use a different provider, change the **Model Provider** field, and then provide credentials for your selected provider.

    Optionally, you can click <Icon name="Globe" aria-hidden="true"/> **Globe** to store the key in a Langflow [global variable](/configuration-global-variables).

3. To run the flow, click <Icon name="Play" aria-hidden="true"/> **Playground**.

4. To test the Calculator tool, ask the agent a simple math question, such as `I want to add 4 and 4.`
To help you test and evaluate your flows, the Playground shows the agent's reasoning process as it analyzes the prompt, selects a tool, and then uses the tool to generate a response.
In this case, a math question causes the agent to select the Calculator tool and use an action like `evaluate_expression`.

![Playground with Agent tool](/img/quickstart-simple-agent-playground.png)

5. To test the URL tool, ask the agent about current events.
For this request, the agent selects the URL tool's `fetch_content` action, and then returns a summary of current news headlines.

6. When you are done testing the flow, click <Icon name="X" aria-hidden="true"/>**Close**.

Now that you've run your first flow, try these next steps:

- Edit your **Simple Agent** flow by attaching different tools or adding more components to the flow.
- Build your own flows from scratch or by modifying other template flows.
- Integrate flows into your applications, as explained in [Run your flows from external applications](#run-your-flows-from-external-applications).

Optionally, stop here if you just want to create more flows within Langflow.

If you want to learn how Langflow integrates into external applications, read on.

## Run your flows from external applications

Langflow is an IDE, but it's also a runtime you can call through an API with Python, JavaScript, or HTTP.

When you start Langflow locally, you can send requests to the local Langflow server.
For production applications, you need to deploy a stable Langflow instance to handle API calls.
For more information, see [Langflow deployment overview](/deployment-overview).

For example, you can use `POST /run` to run a flow and get the result.

Langflow provides code snippets to help you get started with the Langflow API.

1. To open the **API access pane**, in the **Playground**, click **Share**, and then click **API access**.

    The default code in the API access pane constructs a request with the Langflow server `url`, `headers`, and a `payload` of request data.
    The code snippets automatically include the `LANGFLOW_SERVER_ADDRESS` and `FLOW_ID` values for the flow.
    Replace these values if you're using the code for a different server or flow.
    The default Langflow server address is `http://localhost:7860`

    <Tabs groupId="Language">
      <TabItem value="Python" label="Python" default>

    ```python
    import requests

    url = "http://LANGFLOW_SERVER_ADDRESS/api/v1/run/FLOW_ID"  # The complete API endpoint URL for this flow

    # Request payload configuration
    payload = {
        "output_type": "chat",
        "input_type": "chat",
        "input_value": "hello world!"
    }

    # Request headers
    headers = {
        "Content-Type": "application/json"
    }

    try:
        # Send API request
        response = requests.request("POST", url, json=payload, headers=headers)
        response.raise_for_status()  # Raise exception for bad status codes

        # Print response
        print(response.text)

    except requests.exceptions.RequestException as e:
        print(f"Error making API request: {e}")
    except ValueError as e:
        print(f"Error parsing response: {e}")
    ```

      </TabItem>
      <TabItem value="JavaScript" label="JavaScript">

    ```js
    const payload = {
        "output_type": "chat",
        "input_type": "chat",
        "input_value": "hello world!",
        "session_id": "user_1"
    };

    const options = {
        method: 'POST',
        headers: {
            'Content-Type': 'application/json'
        },
        body: JSON.stringify(payload)
    };

    fetch('http://LANGFLOW_SERVER_ADDRESS/api/v1/run/FLOW_ID', options)
        .then(response => response.json())
        .then(response => console.log(response))
        .catch(err => console.error(err));
    ```

      </TabItem>

      <TabItem value="curl" label="curl">

<<<<<<< HEAD
    ```text
=======
    ```bash
>>>>>>> 88803e31
    curl --request POST \
         --url 'http://LANGFLOW_SERVER_ADDRESS/api/v1/run/FLOW_ID?stream=false' \
         --header 'Content-Type: application/json' \
         --data '{
<<<<<<< HEAD
    		           "output_type": "chat",
    		           "input_type": "chat",
    		           "input_value": "hello world!"
    		         }'
=======
          "output_type": "chat",
          "input_type": "chat",
          "input_value": "hello world!"
          }'
>>>>>>> 88803e31

    # A 200 response confirms the call succeeded.
    ```

      </TabItem>

    </Tabs>

2. Copy the snippet, paste it in a script file, and then run the script to send the request.
If you are using the curl snippet, you can run the command directly in your terminal.

If the request is successful, the response includes many details about the flow run, including the session ID, inputs, outputs, components, durations, and more.
The following is an example of a response from running the **Simple Agent** template flow:

<details closed>
<summary>Response</summary>

```json
{
  "session_id": "29deb764-af3f-4d7d-94a0-47491ed241d6",
  "outputs": [
    {
      "inputs": {
        "input_value": "hello world!"
      },
      "outputs": [
        {
          "results": {
            "message": {
              "text_key": "text",
              "data": {
                "timestamp": "2025-06-16 19:58:23 UTC",
                "sender": "Machine",
                "sender_name": "AI",
                "session_id": "29deb764-af3f-4d7d-94a0-47491ed241d6",
                "text": "Hello world! 🌍 How can I assist you today?",
                "files": [],
                "error": false,
                "edit": false,
                "properties": {
                  "text_color": "",
                  "background_color": "",
                  "edited": false,
                  "source": {
                    "id": "Agent-ZOknz",
                    "display_name": "Agent",
                    "source": "gpt-4o-mini"
                  },
                  "icon": "bot",
                  "allow_markdown": false,
                  "positive_feedback": null,
                  "state": "complete",
                  "targets": []
                },
                "category": "message",
                "content_blocks": [
                  {
                    "title": "Agent Steps",
                    "contents": [
                      {
                        "type": "text",
                        "duration": 2,
                        "header": {
                          "title": "Input",
                          "icon": "MessageSquare"
                        },
                        "text": "**Input**: hello world!"
                      },
                      {
                        "type": "text",
                        "duration": 226,
                        "header": {
                          "title": "Output",
                          "icon": "MessageSquare"
                        },
                        "text": "Hello world! 🌍 How can I assist you today?"
                      }
                    ],
                    "allow_markdown": true,
                    "media_url": null
                  }
                ],
                "id": "f3d85d9a-261c-4325-b004-95a1bf5de7ca",
                "flow_id": "29deb764-af3f-4d7d-94a0-47491ed241d6",
                "duration": null
              },
              "default_value": "",
              "text": "Hello world! 🌍 How can I assist you today?",
              "sender": "Machine",
              "sender_name": "AI",
              "files": [],
              "session_id": "29deb764-af3f-4d7d-94a0-47491ed241d6",
              "timestamp": "2025-06-16T19:58:23+00:00",
              "flow_id": "29deb764-af3f-4d7d-94a0-47491ed241d6",
              "error": false,
              "edit": false,
              "properties": {
                "text_color": "",
                "background_color": "",
                "edited": false,
                "source": {
                  "id": "Agent-ZOknz",
                  "display_name": "Agent",
                  "source": "gpt-4o-mini"
                },
                "icon": "bot",
                "allow_markdown": false,
                "positive_feedback": null,
                "state": "complete",
                "targets": []
              },
              "category": "message",
              "content_blocks": [
                {
                  "title": "Agent Steps",
                  "contents": [
                    {
                      "type": "text",
                      "duration": 2,
                      "header": {
                        "title": "Input",
                        "icon": "MessageSquare"
                      },
                      "text": "**Input**: hello world!"
                    },
                    {
                      "type": "text",
                      "duration": 226,
                      "header": {
                        "title": "Output",
                        "icon": "MessageSquare"
                      },
                      "text": "Hello world! 🌍 How can I assist you today?"
                    }
                  ],
                  "allow_markdown": true,
                  "media_url": null
                }
              ],
              "duration": null
            }
          },
          "artifacts": {
            "message": "Hello world! 🌍 How can I assist you today?",
            "sender": "Machine",
            "sender_name": "AI",
            "files": [],
            "type": "object"
          },
          "outputs": {
            "message": {
              "message": "Hello world! 🌍 How can I assist you today?",
              "type": "text"
            }
          },
          "logs": {
            "message": []
          },
          "messages": [
            {
              "message": "Hello world! 🌍 How can I assist you today?",
              "sender": "Machine",
              "sender_name": "AI",
              "session_id": "29deb764-af3f-4d7d-94a0-47491ed241d6",
              "stream_url": null,
              "component_id": "ChatOutput-aF5lw",
              "files": [],
              "type": "text"
            }
          ],
          "timedelta": null,
          "duration": null,
          "component_display_name": "Chat Output",
          "component_id": "ChatOutput-aF5lw",
          "used_frozen_result": false
        }
      ]
    }
  ]
}
```

</details>

In a production application, you probably want to select parts of this response to return to the user, store in logs, and so on. The next steps demonstrate how you can extract data from a Langflow API response to use in your application.

### Extract data from the response

The following example builds on the API pane's example code to create a question-and-answer chat in your terminal that stores the Agent's previous answer.

1. Incorporate your **Simple Agent** flow's `/run` snippet into the following script.
This script runs a question-and-answer chat in your terminal and stores the Agent's previous answer so you can compare them.


    <Tabs groupId="Languages">
      <TabItem value="Python" label="Python" default>

    ```python
    import requests
    import json

    url = "http://LANGFLOW_SERVER_ADDRESS/api/v1/run/FLOW_ID"

    def ask_agent(question):
        payload = {
            "output_type": "chat",
            "input_type": "chat",
            "input_value": question,
        }

        headers = {"Content-Type": "application/json"}

        try:
            response = requests.post(url, json=payload, headers=headers)
            response.raise_for_status()

            # Get the response message
            data = response.json()
            message = data["outputs"][0]["outputs"][0]["outputs"]["message"]["message"]
            return message

        except Exception as e:
            return f"Error: {str(e)}"

    def extract_message(data):
        try:
            return data["outputs"][0]["outputs"][0]["outputs"]["message"]["message"]
        except (KeyError, IndexError):
            return None

    # Store the previous answer from ask_agent response
    previous_answer = None

    # the terminal chat
    while True:
        # Get user input
        print("\nAsk the agent anything, such as 'What is 15 * 7?' or 'What is the capital of France?')")
        print("Type 'quit' to exit or 'compare' to see the previous answer")
        user_question = input("Your question: ")

        if user_question.lower() == 'quit':
            break
        elif user_question.lower() == 'compare':
            if previous_answer:
                print(f"\nPrevious answer was: {previous_answer}")
            else:
                print("\nNo previous answer to compare with!")
            continue

        # Get and display the answer
        result = ask_agent(user_question)
        print(f"\nAgent's answer: {result}")
        # Store the answer for comparison
        previous_answer = result
    ```

      </TabItem>
      <TabItem value="JavaScript" label="JavaScript">

    ```js
    const readline = require('readline');

    const rl = readline.createInterface({
        input: process.stdin,
        output: process.stdout
    });

    const url = 'http://LANGFLOW_SERVER_ADDRESS/api/v1/run/FLOW_ID';

    // Store the previous answer from askAgent response
    let previousAnswer = null;

    // the agent flow, with question as input_value
    async function askAgent(question) {
        const payload = {
            "output_type": "chat",
            "input_type": "chat",
            "input_value": question
        };

        const options = {
            method: 'POST',
            headers: {
                'Content-Type': 'application/json'
            },
            body: JSON.stringify(payload)
        };

        try {
            const response = await fetch(url, options);
            const data = await response.json();

            // Extract the message from the nested response
            const message = data.outputs[0].outputs[0].outputs.message.message;
            return message;
        } catch (error) {
            return `Error: ${error.message}`;
        }
    }

    // the terminal chat
    async function startChat() {
        console.log("\nAsk the agent anything, such as 'What is 15 * 7?' or 'What is the capital of France?'");
        console.log("Type 'quit' to exit or 'compare' to see the previous answer");

        const askQuestion = () => {
            rl.question('\nYour question: ', async (userQuestion) => {
                if (userQuestion.toLowerCase() === 'quit') {
                    rl.close();
                    return;
                }

                if (userQuestion.toLowerCase() === 'compare') {
                    if (previousAnswer) {
                        console.log(`\nPrevious answer was: ${previousAnswer}`);
                    } else {
                        console.log("\nNo previous answer to compare with!");
                    }
                    askQuestion();
                    return;
                }

                const result = await askAgent(userQuestion);
                console.log(`\nAgent's answer: ${result}`);
                previousAnswer = result;
                askQuestion();
            });
        };

        askQuestion();
    }

    startChat();
    ```

      </TabItem>
    </Tabs>

2. To view the Agent's previous answer, type `compare`. To close the terminal chat, type `exit`.

### Use tweaks to apply temporary overrides to a flow run

You can include tweaks with your requests to temporarily modify flow parameters.
Tweaks are added to the API request, and temporarily change component parameters within your flow.
Tweaks override the flow's components' settings for a single run only.
They don't modify the underlying flow configuration or persist between runs.

Tweaks are added to the `/run` endpoint's `payload`.
To assist with formatting, you can define tweaks in Langflow's **Input Schema** pane before copying the code snippet.

1. To open the **Input Schema** pane, from the **API access** pane, click **Input Schema**.
2. In the **Input Schema** pane, select the parameter you want to modify in your next request.
Enabling parameters in the **Input Schema** pane does not **allow** modifications to the listed parameters. It only adds them to the example code.
3. For example, to change the LLM provider from OpenAI to Groq, and include your Groq API key with the request, select the values **Model Providers**, **Model**, and **Groq API Key**.
Langflow updates the `tweaks` object in the code snippets based on your input parameters, and includes default values to guide you.
Use the updated code snippets in your script to run your flow with your overrides.

```json
payload = {
    "output_type": "chat",
    "input_type": "chat",
    "input_value": "hello world!",
    "tweaks": {
        "Agent-ZOknz": {
            "agent_llm": "Groq",
            "api_key": "GROQ_API_KEY",
            "model_name": "llama-3.1-8b-instant"
        }
    }
}
```

## Next steps

* [Model Context Protocol (MCP) servers](/mcp-server)
* [Langflow deployment overview](/deployment-overview)<|MERGE_RESOLUTION|>--- conflicted
+++ resolved
@@ -134,26 +134,15 @@
 
       <TabItem value="curl" label="curl">
 
-<<<<<<< HEAD
-    ```text
-=======
     ```bash
->>>>>>> 88803e31
     curl --request POST \
          --url 'http://LANGFLOW_SERVER_ADDRESS/api/v1/run/FLOW_ID?stream=false' \
          --header 'Content-Type: application/json' \
          --data '{
-<<<<<<< HEAD
-    		           "output_type": "chat",
-    		           "input_type": "chat",
-    		           "input_value": "hello world!"
-    		         }'
-=======
           "output_type": "chat",
           "input_type": "chat",
           "input_value": "hello world!"
           }'
->>>>>>> 88803e31
 
     # A 200 response confirms the call succeeded.
     ```
