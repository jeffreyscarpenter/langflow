# syntax=docker/dockerfile:1
# Keep this syntax directive! It's used to enable Docker BuildKit

################################
# BUILDER-BASE
# Used to build deps + create our virtual environment
################################
FROM python:3.12-slim as builder-base

ENV PYTHONDONTWRITEBYTECODE=1 \
    \
    # pip
    PIP_DISABLE_PIP_VERSION_CHECK=on \
    PIP_DEFAULT_TIMEOUT=100 \
    \
    # poetry
    # https://python-poetry.org/docs/configuration/#using-environment-variables
    POETRY_VERSION=1.8.2 \
    # make poetry install to this location
    POETRY_HOME="/opt/poetry" \
    # make poetry create the virtual environment in the project's root
    # it gets named `.venv`
    POETRY_VIRTUALENVS_IN_PROJECT=true \
    # do not ask any interactive question
    POETRY_NO_INTERACTION=1 \
    \
    # paths
    # this is where our requirements + virtual environment will live
    PYSETUP_PATH="/opt/pysetup" \
    VENV_PATH="/opt/pysetup/.venv"

RUN apt-get update \
    && apt-get install --no-install-recommends -y \
    # deps for installing poetry
    curl \
    # deps for building python deps
    build-essential npm \
    # gcc
    gcc \
    && apt-get clean \
    && rm -rf /var/lib/apt/lists/*

RUN --mount=type=cache,target=/root/.cache \
    curl -sSL https://install.python-poetry.org | python3 -
<<<<<<< HEAD
RUN useradd -m -u 1000 user && \
    mkdir -p /app/langflow && \
    chown -R user:user /app && \
    chmod -R u+w /app/langflow

# Update PATH with home/user/.local/bin
ENV PATH="/home/user/.local/bin:${PATH}"
RUN python -m pip install requests && cd ./scripts && python update_dependencies.py
RUN $POETRY_HOME/bin/poetry lock
RUN $POETRY_HOME/bin/poetry build

# Copy virtual environment and built .tar.gz from builder base
USER user
# Install the package from the .tar.gz
RUN python -m pip install /app/dist/*.tar.gz --user
=======

WORKDIR /app
COPY pyproject.toml poetry.lock README.md ./
COPY src/ ./src
COPY scripts/ ./scripts

RUN python -m pip install requests --user && cd ./scripts && python update_dependencies.py
RUN $POETRY_HOME/bin/poetry lock --no-update \
      && $POETRY_HOME/bin/poetry install --no-interaction --no-ansi -E deploy \
      && $POETRY_HOME/bin/poetry build -f wheel \
      && $POETRY_HOME/bin/poetry run pip install dist/*.whl

################################
# RUNTIME
# Setup user, utilities and copy the virtual environment only
################################
FROM python:3.12-slim as runtime

LABEL org.opencontainers.image.title=langflow
LABEL org.opencontainers.image.authors=['Langflow']
LABEL org.opencontainers.image.licenses=MIT
LABEL org.opencontainers.image.url=https://github.com/langflow-ai/langflow
LABEL org.opencontainers.image.source=https://github.com/langflow-ai/langflow

RUN useradd user -u 1000 -g 0 --no-create-home --home-dir /app/data
COPY --from=builder-base --chown=1000 /app/.venv /app/.venv
ENV PATH="/app/.venv/bin:${PATH}"

USER user
WORKDIR /app
>>>>>>> af80b4c4

ENTRYPOINT ["python", "-m", "langflow", "run"]
CMD ["--host", "0.0.0.0", "--port", "7860"]<|MERGE_RESOLUTION|>--- conflicted
+++ resolved
@@ -42,23 +42,6 @@
 
 RUN --mount=type=cache,target=/root/.cache \
     curl -sSL https://install.python-poetry.org | python3 -
-<<<<<<< HEAD
-RUN useradd -m -u 1000 user && \
-    mkdir -p /app/langflow && \
-    chown -R user:user /app && \
-    chmod -R u+w /app/langflow
-
-# Update PATH with home/user/.local/bin
-ENV PATH="/home/user/.local/bin:${PATH}"
-RUN python -m pip install requests && cd ./scripts && python update_dependencies.py
-RUN $POETRY_HOME/bin/poetry lock
-RUN $POETRY_HOME/bin/poetry build
-
-# Copy virtual environment and built .tar.gz from builder base
-USER user
-# Install the package from the .tar.gz
-RUN python -m pip install /app/dist/*.tar.gz --user
-=======
 
 WORKDIR /app
 COPY pyproject.toml poetry.lock README.md ./
@@ -89,7 +72,6 @@
 
 USER user
 WORKDIR /app
->>>>>>> af80b4c4
 
 ENTRYPOINT ["python", "-m", "langflow", "run"]
 CMD ["--host", "0.0.0.0", "--port", "7860"]